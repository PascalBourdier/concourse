--- conflicted
+++ resolved
@@ -49,34 +49,21 @@
 
     # TODO: handle multiple ATCs
     exec chpst -u vcap:vcap /var/vcap/packages/tsa/bin/tsa \
-<<<<<<< HEAD
       <% link("atc").each do |node| %> \
-      -atcAPIURL=<%= "http://#{node.address}:#{node.p("port")}" %> \
+      --atc-url <%= "http://#{node.address}:#{node.p("atc.web_bind_port")}" %> \
       <% end %> \
-      -forwardHost=<%= p("tsa.forward_host", my_addr) %> \
-=======
       --peer-ip <%= my_ip %> \
       --bind-port <%= p("tsa.listen_port") %> \
->>>>>>> 9af075b5
       <% if p("tsa.host_key") != "" %> \
       --host-key /var/vcap/jobs/tsa/config/host_key \
       <% else %> \
       --host-key /var/vcap/packages/generated_tsa_host_key/id_rsa \
       <% end %> \
-<<<<<<< HEAD
-      -authorizedKeys=/var/vcap/jobs/tsa/config/authorized_keys \
-      -heartbeatInterval=<%= p("tsa.heartbeat_interval") %> \
-      -yellerAPIKey=<%= esc(p("tsa.yeller.api_key")) %> \
-      -sessionSigningKey $SIGNING_KEY \
-      -yellerEnvironment=<%= esc(p("tsa.yeller.environment_name")) %> \
-=======
       --authorized-keys /var/vcap/jobs/tsa/config/authorized_keys \
-      --atc-url <%= "http://#{p("tsa.atc.address")}" %> \
       --session-signing-key $SIGNING_KEY \
       --heartbeat-interval <%= p("tsa.heartbeat_interval") %> \
       --yeller-api-key <%= esc(p("tsa.yeller.api_key")) %> \
       --yeller-environment <%= esc(p("tsa.yeller.environment_name")) %> \
->>>>>>> 9af075b5
       1>>$LOG_DIR/tsa.stdout.log \
       2>>$LOG_DIR/tsa.stderr.log
 
