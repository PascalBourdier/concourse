module Resource.Resource exposing
    ( Flags
    , changeToResource
    , documentTitle
    , getUpdateMessage
    , handleCallback
    , handleDelivery
    , init
    , subscriptions
    , update
    , view
    , viewPinButton
    , viewVersionBody
    , viewVersionHeader
    )

import Concourse
import Concourse.BuildStatus
import Concourse.Pagination
    exposing
        ( Page
        , Paginated
        , chevron
        , chevronContainer
        , equal
        )
import DateFormat
import Dict
import Duration
import EffectTransformer exposing (ET)
import Html exposing (Html)
import Html.Attributes
    exposing
        ( attribute
        , class
        , href
        , id
        , placeholder
        , style
        , title
        , value
        )
import Html.Events
    exposing
        ( onBlur
        , onClick
        , onFocus
        , onInput
        , onMouseEnter
        , onMouseLeave
        , onMouseOut
        , onMouseOver
        )
import Http
import Keyboard
import List.Extra
import Login.Login as Login
import Maybe.Extra as ME
import Message.Callback exposing (Callback(..))
import Message.Effects exposing (Effect(..))
import Message.Message as Message exposing (Hoverable(..), Message(..))
import Message.Subscription as Subscription
    exposing
        ( Delivery(..)
        , Interval(..)
        , Subscription(..)
        )
import Message.TopLevelMessage exposing (TopLevelMessage(..))
import Pinned exposing (ResourcePinState(..), VersionPinState(..))
import Resource.Models as Models exposing (Model)
import Resource.Styles
import Routes
import StrictEvents
import Svg
import Svg.Attributes as SvgAttributes
import Time
import UpdateMsg exposing (UpdateMsg)
import UserState exposing (UserState(..))
import Views.DictView as DictView
import Views.Icon as Icon
import Views.Spinner as Spinner
import Views.Styles
import Views.TopBar as TopBar


type alias Flags =
    { resourceId : Concourse.ResourceIdentifier
    , paging : Maybe Concourse.Pagination.Page
    }


init : Flags -> ( Model, List Effect )
init flags =
    let
        model =
            { resourceIdentifier = flags.resourceId
            , pageStatus = Err Models.Empty
            , checkStatus = Models.CheckingSuccessfully
            , checkError = ""
            , checkSetupError = ""
            , hovered = Nothing
            , lastChecked = Nothing
            , pinnedVersion = NotPinned
            , currentPage = flags.paging
            , versions =
                { content = []
                , pagination = { previousPage = Nothing, nextPage = Nothing }
                }
            , now = Nothing
            , pinCommentLoading = False
            , textAreaFocused = False
            , isUserMenuExpanded = False
            , icon = Nothing
            , timeZone = Time.utc
            }
    in
    ( model
    , [ FetchResource flags.resourceId
      , FetchVersionedResources flags.resourceId flags.paging
      , GetCurrentTimeZone
      ]
    )


changeToResource : Flags -> ET Model
changeToResource flags ( model, effects ) =
    ( { model
        | currentPage = flags.paging
        , versions =
            { content = []
            , pagination = { previousPage = Nothing, nextPage = Nothing }
            }
      }
    , effects ++ [ FetchVersionedResources model.resourceIdentifier flags.paging ]
    )


updatePinnedVersion : Concourse.Resource -> Model -> Model
updatePinnedVersion resource model =
    case ( resource.pinnedVersion, resource.pinnedInConfig ) of
        ( Nothing, _ ) ->
            case model.pinnedVersion of
                PinningTo _ ->
                    model

                _ ->
                    { model | pinnedVersion = NotPinned }

        ( Just v, True ) ->
            { model | pinnedVersion = PinnedStaticallyTo v }

        ( Just newVersion, False ) ->
            let
                pristineComment =
                    resource.pinComment |> Maybe.withDefault ""
            in
            case model.pinnedVersion of
                UnpinningFrom c _ ->
                    { model | pinnedVersion = UnpinningFrom c newVersion }

                PinnedDynamicallyTo { comment } _ ->
                    { model
                        | pinnedVersion =
                            PinnedDynamicallyTo
                                { comment = comment
                                , pristineComment = pristineComment
                                }
                                newVersion
                    }

                _ ->
                    { model
                        | pinnedVersion =
                            PinnedDynamicallyTo
                                { comment = pristineComment
                                , pristineComment = pristineComment
                                }
                                newVersion
                    }


getUpdateMessage : Model -> UpdateMsg
getUpdateMessage model =
    if model.pageStatus == Err Models.NotFound then
        UpdateMsg.NotFound

    else
        UpdateMsg.AOK


subscriptions : List Subscription
subscriptions =
    [ OnClockTick Subscription.FiveSeconds
    , OnClockTick Subscription.OneSecond
    , OnKeyDown
    , OnKeyUp
    ]


handleCallback : Callback -> ET Model
handleCallback callback ( model, effects ) =
    case callback of
        GotCurrentTimeZone zone ->
            ( { model | timeZone = zone }, effects )

        ResourceFetched (Ok resource) ->
            ( { model
                | pageStatus = Ok ()
                , resourceIdentifier =
                    { teamName = resource.teamName
                    , pipelineName = resource.pipelineName
                    , resourceName = resource.name
                    }
                , checkStatus =
                    if resource.failingToCheck then
                        Models.FailingToCheck

                    else
                        Models.CheckingSuccessfully
                , checkError = resource.checkError
                , checkSetupError = resource.checkSetupError
                , lastChecked = resource.lastChecked
                , icon = resource.icon
              }
                |> updatePinnedVersion resource
            , effects
                ++ (case resource.icon of
                        Just icon ->
                            [ RenderSvgIcon <| icon ]

                        Nothing ->
                            []
                   )
            )

        ResourceFetched (Err err) ->
            case err of
                Http.BadStatus { status } ->
                    if status.code == 401 then
                        ( model, effects ++ [ RedirectToLogin ] )

                    else if status.code == 404 then
                        ( { model | pageStatus = Err Models.NotFound }, effects )

                    else
                        ( model, effects )

                _ ->
                    ( model, effects )

        VersionedResourcesFetched (Ok ( requestedPage, paginated )) ->
            let
                fetchedPage =
                    permalink paginated.content

                versions =
                    { pagination = paginated.pagination
                    , content =
                        paginated.content
                            |> List.map
                                (\vr ->
                                    let
                                        existingVersion : Maybe Models.Version
                                        existingVersion =
                                            model.versions.content
                                                |> List.Extra.find
                                                    (\v ->
                                                        v.id.versionID == vr.id
                                                    )

                                        enabledStateAccordingToServer : Models.VersionEnabledState
                                        enabledStateAccordingToServer =
                                            if vr.enabled then
                                                Models.Enabled

                                            else
                                                Models.Disabled
                                    in
                                    case existingVersion of
                                        Just ev ->
                                            { ev
                                                | enabled =
                                                    if ev.enabled == Models.Changing then
                                                        Models.Changing

                                                    else
                                                        enabledStateAccordingToServer
                                            }

                                        Nothing ->
                                            { id =
                                                { teamName = model.resourceIdentifier.teamName
                                                , pipelineName = model.resourceIdentifier.pipelineName
                                                , resourceName = model.resourceIdentifier.resourceName
                                                , versionID = vr.id
                                                }
                                            , version = vr.version
                                            , metadata = vr.metadata
                                            , enabled = enabledStateAccordingToServer
                                            , expanded = False
                                            , inputTo = []
                                            , outputOf = []
                                            , showTooltip = False
                                            }
                                )
                    }

                newModel =
                    \newPage ->
                        { model
                            | versions = versions
                            , currentPage = newPage
                        }

                chosenModelWith =
                    \requestedPageUnwrapped ->
                        case model.currentPage of
                            Nothing ->
                                newModel <| Just fetchedPage

                            Just page ->
                                if Concourse.Pagination.equal page requestedPageUnwrapped then
                                    newModel <| requestedPage

                                else
                                    model
            in
            case requestedPage of
                Nothing ->
                    ( newModel (Just fetchedPage), effects )

                Just requestedPageUnwrapped ->
                    ( chosenModelWith requestedPageUnwrapped
                    , effects
                    )

        InputToFetched (Ok ( versionID, builds )) ->
            ( updateVersion versionID (\v -> { v | inputTo = builds }) model
            , effects
            )

        OutputOfFetched (Ok ( versionID, builds )) ->
            ( updateVersion versionID (\v -> { v | outputOf = builds }) model
            , effects
            )

        VersionPinned (Ok ()) ->
            let
                newPinnedVersion =
                    Pinned.finishPinning
                        (\pinningTo ->
                            model.versions.content
                                |> List.Extra.find (\v -> v.id == pinningTo)
                                |> Maybe.map .version
                        )
                        model.pinnedVersion
            in
            ( { model | pinnedVersion = newPinnedVersion }, effects )

        VersionPinned (Err _) ->
            ( { model | pinnedVersion = NotPinned }
            , effects
            )

        VersionUnpinned (Ok ()) ->
            ( { model | pinnedVersion = NotPinned }
            , effects ++ [ FetchResource model.resourceIdentifier ]
            )

        VersionUnpinned (Err _) ->
            ( { model | pinnedVersion = Pinned.quitUnpinning model.pinnedVersion }
            , effects
            )

        VersionToggled action versionID result ->
            let
                newEnabledState : Models.VersionEnabledState
                newEnabledState =
                    case ( result, action ) of
                        ( Ok (), Message.Enable ) ->
                            Models.Enabled

                        ( Ok (), Message.Disable ) ->
                            Models.Disabled

                        ( Err _, Message.Enable ) ->
                            Models.Disabled

                        ( Err _, Message.Disable ) ->
                            Models.Enabled
            in
            ( updateVersion versionID (\v -> { v | enabled = newEnabledState }) model
            , effects
            )

        Checked (Ok ()) ->
            ( { model | checkStatus = Models.CheckingSuccessfully }
            , effects
                ++ [ FetchResource model.resourceIdentifier
                   , FetchVersionedResources
                        model.resourceIdentifier
                        model.currentPage
                   ]
            )

        Checked (Err err) ->
            ( { model | checkStatus = Models.FailingToCheck }
            , case err of
                Http.BadStatus { status } ->
                    if status.code == 401 then
                        effects ++ [ RedirectToLogin ]

                    else
                        effects ++ [ FetchResource model.resourceIdentifier ]

                _ ->
                    effects
            )

        CommentSet result ->
            ( { model
                | pinCommentLoading = False
                , pinnedVersion =
                    case ( result, model.pinnedVersion ) of
                        ( Ok (), PinnedDynamicallyTo { comment } v ) ->
                            PinnedDynamicallyTo
                                { comment = comment
                                , pristineComment = comment
                                }
                                v

                        ( _, pv ) ->
                            pv
              }
            , effects ++ [ FetchResource model.resourceIdentifier ]
            )

        _ ->
            ( model, effects )


handleDelivery : Delivery -> ET Model
handleDelivery delivery ( model, effects ) =
    case delivery of
        KeyDown keyEvent ->
            if
                (keyEvent.code == Keyboard.Enter)
                    && Keyboard.hasControlModifier keyEvent
                    && model.textAreaFocused
            then
                ( model
                , case model.pinnedVersion of
                    PinnedDynamicallyTo { comment } _ ->
                        effects ++ [ SetPinComment model.resourceIdentifier comment ]

                    _ ->
                        effects
                )

            else
                ( model, effects )

        ClockTicked OneSecond time ->
            ( { model | now = Just time }, effects )

        ClockTicked FiveSeconds _ ->
            ( model
            , effects
                ++ [ FetchResource model.resourceIdentifier
                   , FetchVersionedResources model.resourceIdentifier model.currentPage
                   ]
                ++ fetchDataForExpandedVersions model
            )

        _ ->
            ( model, effects )


update : Message -> ET Model
update msg ( model, effects ) =
    case msg of
        LoadPage page ->
            ( { model
                | currentPage = Just page
              }
            , effects
                ++ [ FetchVersionedResources model.resourceIdentifier <| Just page
                   , NavigateTo <|
                        Routes.toString <|
                            Routes.Resource
                                { id = model.resourceIdentifier
                                , page = Just page
                                }
                   ]
            )

        ExpandVersionedResource versionID ->
            let
                version : Maybe Models.Version
                version =
                    model.versions.content
                        |> List.Extra.find (.id >> (==) versionID)

                newExpandedState : Bool
                newExpandedState =
                    case version of
                        Just v ->
                            not v.expanded

                        Nothing ->
                            False
            in
            ( updateVersion
                versionID
                (\v ->
                    { v | expanded = newExpandedState }
                )
                model
            , if newExpandedState then
                effects
                    ++ [ FetchInputTo versionID
                       , FetchOutputOf versionID
                       ]

              else
                effects
            )

        PinVersion versionID ->
            let
                version : Maybe Models.Version
                version =
                    model.versions.content
                        |> List.Extra.find (\v -> v.id == versionID)
            in
            ( { model
                | pinnedVersion =
                    Pinned.startPinningTo
                        versionID
                        model.pinnedVersion
              }
            , case version of
                Just _ ->
                    effects ++ [ DoPinVersion versionID ]

                Nothing ->
                    effects
            )

        UnpinVersion ->
            ( { model | pinnedVersion = Pinned.startUnpinning model.pinnedVersion }
            , effects ++ [ DoUnpinVersion model.resourceIdentifier ]
            )

        ToggleVersion action versionID ->
            ( updateVersion versionID
                (\v ->
                    { v | enabled = Models.Changing }
                )
                model
            , effects ++ [ DoToggleVersion action versionID ]
            )

        Hover hovered ->
            ( { model | hovered = hovered }, effects )

        CheckRequested isAuthorized ->
            if isAuthorized then
                ( { model | checkStatus = Models.CurrentlyChecking }
                , effects ++ [ DoCheck model.resourceIdentifier ]
                )

            else
                ( model, effects ++ [ RedirectToLogin ] )

        EditComment input ->
            let
                newPinnedVersion =
                    case model.pinnedVersion of
                        PinnedDynamicallyTo { pristineComment } v ->
                            PinnedDynamicallyTo
                                { comment = input
                                , pristineComment = pristineComment
                                }
                                v

                        x ->
                            x
            in
            ( { model | pinnedVersion = newPinnedVersion }, effects )

        SaveComment comment ->
            ( { model | pinCommentLoading = True }
            , effects ++ [ SetPinComment model.resourceIdentifier comment ]
            )

        FocusTextArea ->
            ( { model | textAreaFocused = True }, effects )

        BlurTextArea ->
            ( { model | textAreaFocused = False }, effects )

        _ ->
            ( model, effects )


updateVersion :
    Models.VersionId
    -> (Models.Version -> Models.Version)
    -> Model
    -> Model
updateVersion versionID updateFunc model =
    let
        newVersionsContent : List Models.Version
        newVersionsContent =
            model.versions.content
                |> List.Extra.updateIf (.id >> (==) versionID) updateFunc

        versions : Paginated Models.Version
        versions =
            model.versions
    in
    { model | versions = { versions | content = newVersionsContent } }


permalink : List Concourse.VersionedResource -> Page
permalink versionedResources =
    case List.head versionedResources of
        Nothing ->
            { direction = Concourse.Pagination.Since 0
            , limit = 100
            }

        Just version ->
            { direction = Concourse.Pagination.From version.id
            , limit = List.length versionedResources
            }


documentTitle : Model -> String
documentTitle model =
    model.resourceIdentifier.resourceName


view : UserState -> Model -> Html Message
view userState model =
    let
        route =
            Routes.Resource
                { id = model.resourceIdentifier
                , page = Nothing
                }
    in
    Html.div []
        [ Html.div
            (id "page-including-top-bar" :: Views.Styles.pageIncludingTopBar)
            [ Html.div
                (id "top-bar-app" :: Views.Styles.topBar False)
                [ TopBar.concourseLogo
                , TopBar.breadcrumbs route
                , Login.view userState model False
                ]
            , Html.div
<<<<<<< HEAD
                [ id "page-below-top-bar"
                , style <| Views.Styles.pageBelowTopBar route
                ]
=======
                (id "page-below-top-bar" :: Resource.Styles.pageBelowTopBar)
>>>>>>> 54850b7c
                [ subpageView userState model
                , commentBar userState model
                ]
            ]
        ]


subpageView : UserState -> Model -> Html Message
subpageView userState model =
    if model.pageStatus == Err Models.Empty then
        Html.text ""

    else
        Html.div []
            [ header model
            , body userState model
            ]


header : Model -> Html Message
header model =
    let
        lastCheckedView =
            case ( model.now, model.lastChecked ) of
                ( Just now, Just date ) ->
                    viewLastChecked model.timeZone now date

                ( _, _ ) ->
                    Html.text ""

        iconView =
            case model.icon of
                Just icon ->
                        Svg.svg
                            [ style "height" "24px"
                            , style "width" "24px"
                            , style "margin-left" "-6px"
                            , style "margin-right" "10px"
                            , SvgAttributes.fill "white"
                            ]
                            [ Svg.use [ SvgAttributes.xlinkHref ("#" ++ icon ++ "-svg-icon") ] []
                            ]

                Nothing ->
                    Html.text ""
    in
    Html.div
        (id "page-header" :: Resource.Styles.headerBar)
        [ Html.h1
            Resource.Styles.headerResourceName
            [ iconView
            , Html.text model.resourceIdentifier.resourceName
            ]
        , Html.div
            Resource.Styles.headerLastCheckedSection
            [ lastCheckedView ]
        , pinBar model
        , paginationMenu model
        ]


body : UserState -> Model -> Html Message
body userState model =
    let
        sectionModel =
            { checkStatus = model.checkStatus
            , checkSetupError = model.checkSetupError
            , checkError = model.checkError
            , hovered = model.hovered
            , userState = userState
            , teamName = model.resourceIdentifier.teamName
            }

        hasCommentBar =
            case model.pinnedVersion of
                PinnedDynamicallyTo _ _ ->
                    True

                _ ->
                    False
    in
    Html.div
        (id "body" :: Resource.Styles.body hasCommentBar)
        [ checkSection sectionModel
        , viewVersionedResources model
        ]


paginationMenu :
    { a
        | versions : Paginated Models.Version
        , resourceIdentifier : Concourse.ResourceIdentifier
        , hovered : Maybe Message.Hoverable
    }
    -> Html Message
paginationMenu { versions, resourceIdentifier, hovered } =
    let
        previousButtonEventHandler =
            case versions.pagination.previousPage of
                Nothing ->
                    []

                Just pp ->
                    [ onClick <| LoadPage pp ]

        nextButtonEventHandler =
            case versions.pagination.nextPage of
                Nothing ->
                    []

                Just np ->
                    let
                        updatedPage =
                            { np | limit = 100 }
                    in
                    [ onClick <| LoadPage updatedPage ]
    in
    Html.div
        (id "pagination" :: Resource.Styles.pagination)
        [ case versions.pagination.previousPage of
            Nothing ->
                Html.div
                    chevronContainer
                    [ Html.div
                        (chevron
                            { direction = "left"
                            , enabled = False
                            , hovered = False
                            }
                        )
                        []
                    ]

            Just page ->
                Html.div
                    ([ onMouseEnter <| Hover <| Just Message.PreviousPageButton
                     , onMouseLeave <| Hover Nothing
                     ]
                        ++ chevronContainer
                        ++ previousButtonEventHandler
                    )
                    [ Html.a
                        ([ href <|
                            Routes.toString <|
                                Routes.Resource { id = resourceIdentifier, page = Just page }
                         , attribute "aria-label" "Previous Page"
                         ]
                            ++ chevron
                                { direction = "left"
                                , enabled = True
                                , hovered = hovered == Just Message.PreviousPageButton
                                }
                        )
                        []
                    ]
        , case versions.pagination.nextPage of
            Nothing ->
                Html.div
                    chevronContainer
                    [ Html.div
                        (chevron
                            { direction = "right"
                            , enabled = False
                            , hovered = False
                            }
                        )
                        []
                    ]

            Just page ->
                Html.div
                    ([ onMouseEnter <| Hover <| Just Message.NextPageButton
                     , onMouseLeave <| Hover Nothing
                     ]
                        ++ chevronContainer
                        ++ nextButtonEventHandler
                    )
                    [ Html.a
                        ([ href <|
                            Routes.toString <|
                                Routes.Resource { id = resourceIdentifier, page = Just page }
                         , attribute "aria-label" "Next Page"
                         ]
                            ++ chevron
                                { direction = "right"
                                , enabled = True
                                , hovered = hovered == Just Message.NextPageButton
                                }
                        )
                        []
                    ]
        ]


checkSection :
    { a
        | checkStatus : Models.CheckStatus
        , checkSetupError : String
        , checkError : String
        , hovered : Maybe Message.Hoverable
        , userState : UserState
        , teamName : String
    }
    -> Html Message
checkSection ({ checkStatus, checkSetupError, checkError } as model) =
    let
        failingToCheck =
            checkStatus == Models.FailingToCheck

        checkMessage =
            case checkStatus of
                Models.FailingToCheck ->
                    "checking failed"

                Models.CurrentlyChecking ->
                    "currently checking"

                Models.CheckingSuccessfully ->
                    "checking successfully"

        stepBody =
            if failingToCheck then
                if not (String.isEmpty checkSetupError) then
                    [ Html.div [ class "step-body" ]
                        [ Html.pre [] [ Html.text checkSetupError ]
                        ]
                    ]

                else
                    [ Html.div [ class "step-body" ]
                        [ Html.pre [] [ Html.text checkError ]
                        ]
                    ]

            else
                []

        statusIcon =
            case checkStatus of
                Models.CurrentlyChecking ->
                    Spinner.spinner { size = "14px", margin = "7px" }

                _ ->
                    Icon.icon
                        { sizePx = 28
                        , image =
                            if failingToCheck then
                                "ic-exclamation-triangle.svg"

                            else
                                "ic-success-check.svg"
                        }
                        Resource.Styles.checkStatusIcon

        statusBar =
            Html.div
                Resource.Styles.checkBarStatus
                [ Html.h3 [] [ Html.text checkMessage ]
                , statusIcon
                ]

        checkBar =
            Html.div
                [ style "display" "flex" ]
                [ checkButton model
                , statusBar
                ]
    in
    Html.div [ class "resource-check-status" ] <| checkBar :: stepBody


checkButton :
    { a
        | hovered : Maybe Message.Hoverable
        , userState : UserState
        , teamName : String
        , checkStatus : Models.CheckStatus
    }
    -> Html Message
checkButton ({ hovered, userState, checkStatus } as params) =
    let
        isHovered =
            hovered == Just Message.CheckButton

        isCurrentlyChecking =
            checkStatus == Models.CurrentlyChecking

        isAnonymous =
            UserState.isAnonymous userState

        isMember =
            UserState.isMember params

        isClickable =
            (isAnonymous || isMember)
                && not isCurrentlyChecking

        isHighlighted =
            (isClickable && isHovered) || isCurrentlyChecking
    in
    Html.div
        ([ onMouseEnter <| Hover <| Just Message.CheckButton
         , onMouseLeave <| Hover Nothing
         ]
            ++ Resource.Styles.checkButton isClickable
            ++ (if isClickable then
                    [ onClick (CheckRequested isMember) ]

                else
                    []
               )
        )
        [ Icon.icon
            { sizePx = 20
            , image = "baseline-refresh-24px.svg"
            }
            (Resource.Styles.checkButtonIcon isHighlighted)
        ]


commentBar :
    UserState
    ->
        { a
            | pinnedVersion : Models.PinnedVersion
            , resourceIdentifier : Concourse.ResourceIdentifier
            , hovered : Maybe Message.Hoverable
            , pinCommentLoading : Bool
        }
    -> Html Message
commentBar userState { resourceIdentifier, pinnedVersion, hovered, pinCommentLoading } =
    case pinnedVersion of
        PinnedDynamicallyTo commentState v ->
            let
                version =
                    viewVersion
                        [ Html.Attributes.style "align-self" "center" ]
                        v
            in
            Html.div
                (id "comment-bar" :: Resource.Styles.commentBar)
                [ Html.div Resource.Styles.commentBarContent <|
                    let
                        commentBarHeader =
                            Html.div
                                Resource.Styles.commentBarHeader
                                [ Html.div
                                    Resource.Styles.commentBarIconContainer
                                    [ Icon.icon
                                        { sizePx = 24
                                        , image = "baseline-message.svg"
                                        }
                                        Resource.Styles.commentBarMessageIcon
                                    , Icon.icon
                                        { sizePx = 20
                                        , image = "pin-ic-white.svg"
                                        }
                                        Resource.Styles.commentBarPinIcon
                                    ]
                                , version
                                ]
                    in
                    if
                        UserState.isMember
                            { teamName = resourceIdentifier.teamName
                            , userState = userState
                            }
                    then
                        [ commentBarHeader
                        , Html.textarea
                            ([ onInput EditComment
                             , value commentState.comment
                             , placeholder "enter a comment"
                             , onFocus FocusTextArea
                             , onBlur BlurTextArea
                             ]
                                ++ Resource.Styles.commentTextArea
                            )
                            []
                        , Html.button
                            (let
                                commentChanged =
                                    commentState.comment
                                        /= commentState.pristineComment
                             in
                             [ onMouseEnter <| Hover <| Just Message.SaveCommentButton
                             , onMouseLeave <| Hover Nothing
                             , onClick <| SaveComment commentState.comment
                             ]
                                ++ Resource.Styles.commentSaveButton
                                    { isHovered =
                                        not pinCommentLoading
                                            && commentChanged
                                            && hovered
                                            == Just Message.SaveCommentButton
                                    , commentChanged = commentChanged
                                    }
                            )
                            (if pinCommentLoading then
                                [ Spinner.spinner { size = "12px", margin = "0px" } ]

                             else
                                [ Html.text "save" ]
                            )
                        ]

                    else
                        [ commentBarHeader
                        , Html.pre
                            Resource.Styles.commentText
                            [ Html.text commentState.pristineComment ]
                        , Html.div [ style "height" "24px" ] []
                        ]
                ]

        _ ->
            Html.text ""


pinBar :
    { a
        | pinnedVersion : Models.PinnedVersion
        , hovered : Maybe Message.Hoverable
    }
    -> Html Message
pinBar { pinnedVersion, hovered } =
    let
        pinBarVersion =
            Pinned.stable pinnedVersion

        attrList : List ( Html.Attribute Message, Bool ) -> List (Html.Attribute Message)
        attrList =
            List.filter Tuple.second >> List.map Tuple.first

        isPinnedStatically =
            case pinnedVersion of
                PinnedStaticallyTo _ ->
                    True

                _ ->
                    False

        isPinnedDynamically =
            case pinnedVersion of
                PinnedDynamicallyTo _ _ ->
                    True

                _ ->
                    False
    in
    Html.div
        (attrList
            [ ( id "pin-bar", True )
            , ( onMouseEnter <| Hover <| Just PinBar, isPinnedStatically )
            , ( onMouseLeave <| Hover Nothing, isPinnedStatically )
            ]
            ++ Resource.Styles.pinBar (ME.isJust pinBarVersion)
        )
        (Icon.icon
            { sizePx = 25
            , image =
                if ME.isJust pinBarVersion then
                    "pin-ic-white.svg"

                else
                    "pin-ic-grey.svg"
            }
            (attrList
                [ ( id "pin-icon", True )
                , ( onClick UnpinVersion, isPinnedDynamically )
                , ( onMouseEnter <| Hover <| Just PinIcon, isPinnedDynamically )
                , ( onMouseLeave <| Hover Nothing, True )
                ]
                ++ Resource.Styles.pinIcon
                    { isPinnedDynamically = isPinnedDynamically
                    , hover = hovered == Just PinIcon
                    }
            )
            :: (case pinBarVersion of
                    Just v ->
                        [ viewVersion [] v ]

                    _ ->
                        []
               )
            ++ (if hovered == Just PinBar then
                    [ Html.div
                        (id "pin-bar-tooltip" :: Resource.Styles.pinBarTooltip)
                        [ Html.text "pinned in pipeline config" ]
                    ]

                else
                    []
               )
        )


viewVersionedResources :
    { a
        | versions : Paginated Models.Version
        , pinnedVersion : Models.PinnedVersion
        , hovered : Maybe Message.Hoverable
    }
    -> Html Message
viewVersionedResources { versions, pinnedVersion, hovered } =
    versions.content
        |> List.map
            (\v ->
                viewVersionedResource
                    { version = v
                    , pinnedVersion = pinnedVersion
                    , hovered = hovered
                    }
            )
        |> Html.ul [ class "list list-collapsable list-enableDisable resource-versions" ]


viewVersionedResource :
    { version : Models.Version
    , pinnedVersion : Models.PinnedVersion
    , hovered : Maybe Message.Hoverable
    }
    -> Html Message
viewVersionedResource { version, pinnedVersion, hovered } =
    let
        pinState =
            case Pinned.pinState version.version version.id pinnedVersion of
                PinnedStatically _ ->
                    PinnedStatically version.showTooltip

                x ->
                    x
    in
    Html.li
        (case ( pinState, version.enabled ) of
            ( Disabled, _ ) ->
                [ style "opacity" "0.5" ]

            ( _, Models.Disabled ) ->
                [ style "opacity" "0.5" ]

            _ ->
                []
        )
        (Html.div
            [ style "display" "flex"
            , style "margin" "5px 0px"
            ]
            [ viewEnabledCheckbox
                { enabled = version.enabled
                , id = version.id
                , pinState = pinState
                }
            , viewPinButton
                { versionID = version.id
                , pinState = pinState
                , hovered = hovered
                }
            , viewVersionHeader
                { id = version.id
                , version = version.version
                , pinnedState = pinState
                }
            ]
            :: (if version.expanded then
                    [ viewVersionBody
                        { inputTo = version.inputTo
                        , outputOf = version.outputOf
                        , metadata = version.metadata
                        }
                    ]

                else
                    []
               )
        )


viewVersionBody :
    { a
        | inputTo : List Concourse.Build
        , outputOf : List Concourse.Build
        , metadata : Concourse.Metadata
    }
    -> Html Message
viewVersionBody { inputTo, outputOf, metadata } =
    Html.div
        [ style "display" "flex"
        , style "padding" "5px 10px"
        ]
        [ Html.div [ class "vri" ] <|
            List.concat
                [ [ Html.div [ style "line-height" "25px" ] [ Html.text "inputs to" ] ]
                , viewBuilds <| listToMap inputTo
                ]
        , Html.div [ class "vri" ] <|
            List.concat
                [ [ Html.div [ style "line-height" "25px" ] [ Html.text "outputs of" ] ]
                , viewBuilds <| listToMap outputOf
                ]
        , Html.div [ class "vri metadata-container" ]
            [ Html.div [ class "list-collapsable-title" ] [ Html.text "metadata" ]
            , viewMetadata metadata
            ]
        ]


viewEnabledCheckbox :
    { a
        | enabled : Models.VersionEnabledState
        , id : Models.VersionId
        , pinState : VersionPinState
    }
    -> Html Message
viewEnabledCheckbox ({ enabled, id } as params) =
    let
        clickHandler =
            case enabled of
                Models.Enabled ->
                    [ onClick <| ToggleVersion Message.Disable id ]

                Models.Changing ->
                    []

                Models.Disabled ->
                    [ onClick <| ToggleVersion Message.Enable id ]
    in
    Html.div
        (Html.Attributes.attribute "aria-label" "Toggle Resource Version Enabled"
            :: Resource.Styles.enabledCheckbox params
            ++ clickHandler
        )
        (case enabled of
            Models.Enabled ->
                []

            Models.Changing ->
                [ Spinner.spinner { size = "12.5px", margin = "6.25px" } ]

            Models.Disabled ->
                []
        )


viewPinButton :
    { versionID : Models.VersionId
    , pinState : VersionPinState
    , hovered : Maybe Message.Hoverable
    }
    -> Html Message
viewPinButton { versionID, pinState, hovered } =
    let
        eventHandlers =
            case pinState of
                Enabled ->
                    [ onClick <| PinVersion versionID ]

                PinnedDynamically ->
                    [ onClick UnpinVersion ]

                PinnedStatically _ ->
                    [ onMouseOver <| Hover <| Just PinButton
                    , onMouseOut <| Hover Nothing
                    ]

                Disabled ->
                    []

                InTransition ->
                    []
    in
    Html.div
        (Html.Attributes.attribute "aria-label" "Pin Resource Version"
            :: Resource.Styles.pinButton pinState
            ++ eventHandlers
        )
        (case pinState of
            PinnedStatically _ ->
                if hovered == Just PinButton then
                    [ Html.div
                        Resource.Styles.pinButtonTooltip
                        [ Html.text "enable via pipeline config" ]
                    ]

                else
                    []

            InTransition ->
                [ Spinner.spinner { size = "12.5px", margin = "6.25px" } ]

            _ ->
                []
        )


viewVersionHeader :
    { a
        | id : Models.VersionId
        , version : Concourse.Version
        , pinnedState : VersionPinState
    }
    -> Html Message
viewVersionHeader { id, version, pinnedState } =
    Html.div
        (onClick (ExpandVersionedResource id)
            :: Resource.Styles.versionHeader pinnedState
        )
        [ viewVersion [] version ]


viewVersion : List (Html.Attribute Message) -> Concourse.Version -> Html Message
viewVersion attrs version =
    version
        |> Dict.map (always Html.text)
        |> DictView.view attrs


viewMetadata : Concourse.Metadata -> Html Message
viewMetadata metadata =
    Html.dl [ class "build-metadata" ]
        (List.concatMap viewMetadataField metadata)


viewMetadataField : Concourse.MetadataField -> List (Html a)
viewMetadataField field =
    [ Html.dt [] [ Html.text field.name ]
    , Html.dd []
        [ Html.pre [ class "metadata-field" ] [ Html.text field.value ]
        ]
    ]


listToMap : List Concourse.Build -> Dict.Dict String (List Concourse.Build)
listToMap builds =
    let
        insertBuild =
            \build dict ->
                let
                    jobName =
                        case build.job of
                            Nothing ->
                                -- Jobless builds shouldn't appear on this page!
                                ""

                            Just job ->
                                job.jobName

                    oldList =
                        Dict.get jobName dict

                    newList =
                        case oldList of
                            Nothing ->
                                [ build ]

                            Just list ->
                                list ++ [ build ]
                in
                Dict.insert jobName newList dict
    in
    List.foldr insertBuild Dict.empty builds


viewBuilds : Dict.Dict String (List Concourse.Build) -> List (Html Message)
viewBuilds buildDict =
    List.concatMap (viewBuildsByJob buildDict) <| Dict.keys buildDict


viewLastChecked : Time.Zone -> Time.Posix -> Time.Posix -> Html a
viewLastChecked timeZone now date =
    let
        ago =
            Duration.between date now
    in
    Html.table [ id "last-checked" ]
        [ Html.tr
            []
            [ Html.td [] [ Html.text "checked" ]
            , Html.td
                [ title
                    (DateFormat.format
                        [ DateFormat.monthNameAbbreviated
                        , DateFormat.text " "
                        , DateFormat.dayOfMonthNumber
                        , DateFormat.text " "
                        , DateFormat.yearNumber
                        , DateFormat.text " "
                        , DateFormat.hourFixed
                        , DateFormat.text ":"
                        , DateFormat.minuteFixed
                        , DateFormat.text ":"
                        , DateFormat.secondFixed
                        , DateFormat.text " "
                        , DateFormat.amPmUppercase
                        ]
                        timeZone
                        date
                    )
                ]
                [ Html.span [] [ Html.text (Duration.format ago ++ " ago") ] ]
            ]
        ]


viewBuildsByJob : Dict.Dict String (List Concourse.Build) -> String -> List (Html Message)
viewBuildsByJob buildDict jobName =
    let
        oneBuildToLi =
            \build ->
                case build.job of
                    Nothing ->
                        Html.li [ class <| Concourse.BuildStatus.show build.status ]
                            [ Html.text <| "#" ++ build.name ]

                    Just job ->
                        let
                            link =
                                Routes.Build
                                    { id =
                                        { teamName = job.teamName
                                        , pipelineName = job.pipelineName
                                        , jobName = job.jobName
                                        , buildName = build.name
                                        }
                                    , highlight = Routes.HighlightNothing
                                    }
                        in
                        Html.li [ class <| Concourse.BuildStatus.show build.status ]
                            [ Html.a
                                [ StrictEvents.onLeftClick <| GoToRoute link
                                , href (Routes.toString link)
                                ]
                                [ Html.text <| "#" ++ build.name ]
                            ]
    in
    [ Html.h3 [ class "man pas ansi-bright-black-bg" ] [ Html.text jobName ]
    , Html.ul [ class "builds-list" ]
        (case Dict.get jobName buildDict of
            Nothing ->
                []

            -- never happens
            Just buildList ->
                List.map oneBuildToLi buildList
        )
    ]


fetchDataForExpandedVersions : Model -> List Effect
fetchDataForExpandedVersions model =
    model.versions.content
        |> List.filter .expanded
        |> List.concatMap (\v -> [ FetchInputTo v.id, FetchOutputOf v.id ])<|MERGE_RESOLUTION|>--- conflicted
+++ resolved
@@ -661,13 +661,7 @@
                 , Login.view userState model False
                 ]
             , Html.div
-<<<<<<< HEAD
-                [ id "page-below-top-bar"
-                , style <| Views.Styles.pageBelowTopBar route
-                ]
-=======
-                (id "page-below-top-bar" :: Resource.Styles.pageBelowTopBar)
->>>>>>> 54850b7c
+                (id "page-below-top-bar" :: Views.Styles.pageBelowTopBar route)
                 [ subpageView userState model
                 , commentBar userState model
                 ]
@@ -701,15 +695,15 @@
         iconView =
             case model.icon of
                 Just icon ->
-                        Svg.svg
-                            [ style "height" "24px"
-                            , style "width" "24px"
-                            , style "margin-left" "-6px"
-                            , style "margin-right" "10px"
-                            , SvgAttributes.fill "white"
-                            ]
-                            [ Svg.use [ SvgAttributes.xlinkHref ("#" ++ icon ++ "-svg-icon") ] []
-                            ]
+                    Svg.svg
+                        [ style "height" "24px"
+                        , style "width" "24px"
+                        , style "margin-left" "-6px"
+                        , style "margin-right" "10px"
+                        , SvgAttributes.fill "white"
+                        ]
+                        [ Svg.use [ SvgAttributes.xlinkHref ("#" ++ icon ++ "-svg-icon") ] []
+                        ]
 
                 Nothing ->
                     Html.text ""
