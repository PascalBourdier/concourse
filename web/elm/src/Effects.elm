port module Effects exposing
    ( Effect(..)
    , LayoutDispatch(..)
    , ScrollDirection(..)
    , renderPipeline
    , runEffect
    , setTitle
    )

import Callback exposing (Callback(..))
import Concourse
import Concourse.Pagination exposing (Page, Paginated)
import Dashboard.Group
import Dashboard.Models
import Dom
import Favicon
import Json.Encode
import Navigation
import Network.Build
import Network.BuildPlan
import Network.BuildPrep
import Network.BuildResources
import Network.DashboardAPIData
import Network.FlyToken
import Network.Info
import Network.Job
import Network.Pipeline
import Network.Resource
import Network.User
import Process
import Resource.Models exposing (VersionId, VersionToggleAction(..))
<<<<<<< HEAD
import Routes
=======
import Scroll
>>>>>>> fd343776
import Task
import Time exposing (Time)
import Window


port setTitle : String -> Cmd msg


port renderPipeline : ( Json.Encode.Value, Json.Encode.Value ) -> Cmd msg


port pinTeamNames : Dashboard.Group.StickyHeaderConfig -> Cmd msg


port tooltip : ( String, String ) -> Cmd msg


port tooltipHd : ( String, String ) -> Cmd msg


port resetPipelineFocus : () -> Cmd msg


port loadToken : () -> Cmd msg


port saveToken : String -> Cmd msg


port requestLoginRedirect : String -> Cmd msg


port openEventStream : { url : String, eventTypes : List String } -> Cmd msg


port closeEventStream : () -> Cmd msg


port scrollIntoView : String -> Cmd msg


port scrollElement : ( String, Float ) -> Cmd msg


port scrollToBottom : () -> Cmd msg


port scrollToTop : () -> Cmd msg


port scrollUp : () -> Cmd msg


port scrollDown : () -> Cmd msg


port checkIsVisible : String -> Cmd msg


type LayoutDispatch
    = SubPage Int
    | Layout


type Effect
    = FetchJob Concourse.JobIdentifier
    | FetchJobs Concourse.PipelineIdentifier
    | FetchJobBuilds Concourse.JobIdentifier (Maybe Page)
    | FetchResource Concourse.ResourceIdentifier
    | FetchVersionedResources Concourse.ResourceIdentifier (Maybe Page)
    | FetchResources Concourse.PipelineIdentifier
    | FetchBuildResources Concourse.BuildId
    | FetchPipeline Concourse.PipelineIdentifier
    | FetchVersion
    | FetchInputTo Concourse.VersionedResourceIdentifier
    | FetchOutputOf Concourse.VersionedResourceIdentifier
    | FetchData
    | FetchUser
    | FetchBuild Time Int Int
    | FetchJobBuild Int Concourse.JobBuildIdentifier
    | FetchBuildJobDetails Concourse.JobIdentifier
    | FetchBuildHistory Concourse.JobIdentifier (Maybe Page)
    | FetchBuildPrep Time Int Int
    | FetchBuildPlan Concourse.BuildId
    | FetchBuildPlanAndResources Concourse.BuildId
    | GetCurrentTime
    | DoTriggerBuild Concourse.JobIdentifier
    | DoAbortBuild Int
    | PauseJob Concourse.JobIdentifier
    | UnpauseJob Concourse.JobIdentifier
    | ResetPipelineFocus
    | RenderPipeline Json.Encode.Value Json.Encode.Value
    | RedirectToLogin
    | NavigateTo String
    | ModifyUrl String
    | SetTitle String
    | DoPinVersion Concourse.VersionedResourceIdentifier
    | DoUnpinVersion Concourse.ResourceIdentifier
    | DoToggleVersion VersionToggleAction VersionId
    | DoCheck Concourse.ResourceIdentifier
    | SetPinComment Concourse.ResourceIdentifier String
    | SendTokenToFly String Int
    | SendTogglePipelineRequest Dashboard.Models.Pipeline
    | ShowTooltip ( String, String )
    | ShowTooltipHd ( String, String )
    | SendOrderPipelinesRequest String (List Dashboard.Models.Pipeline)
    | SendLogOutRequest
    | GetScreenSize
    | PinTeamNames Dashboard.Group.StickyHeaderConfig
    | Scroll ScrollDirection
    | SetFavIcon (Maybe Concourse.BuildStatus)
    | SaveToken String
    | LoadToken
    | ForceFocus String
    | OpenBuildEventStream { url : String, eventTypes : List String }
    | CloseBuildEventStream
    | CheckIsVisible String


type ScrollDirection
    = ToTop
    | Down
    | Up
    | ToBottom
    | Element String Float
    | ToBuild Int


runEffect : Effect -> Concourse.CSRFToken -> Cmd Callback
runEffect effect csrfToken =
    case effect of
        FetchJob id ->
            Network.Job.fetchJob id
                |> Task.attempt JobFetched

        FetchJobs id ->
            Network.Job.fetchJobsRaw id
                |> Task.attempt JobsFetched

        FetchJobBuilds id page ->
            Network.Build.fetchJobBuilds id page
                |> Task.attempt JobBuildsFetched

        FetchResource id ->
            Network.Resource.fetchResource id
                |> Task.attempt ResourceFetched

        FetchVersionedResources id paging ->
            Network.Resource.fetchVersionedResources id paging
                |> Task.map ((,) paging)
                |> Task.attempt VersionedResourcesFetched

        FetchResources id ->
            Network.Resource.fetchResourcesRaw id
                |> Task.attempt ResourcesFetched

        FetchBuildResources id ->
            Network.BuildResources.fetch id
                |> Task.map ((,) id)
                |> Task.attempt BuildResourcesFetched

        FetchPipeline id ->
            Network.Pipeline.fetchPipeline id
                |> Task.attempt PipelineFetched

        FetchVersion ->
            Network.Info.fetch
                |> Task.map .version
                |> Task.attempt VersionFetched

        FetchInputTo id ->
            Network.Resource.fetchInputTo id
                |> Task.map ((,) id)
                |> Task.attempt InputToFetched

        FetchOutputOf id ->
            Network.Resource.fetchOutputOf id
                |> Task.map ((,) id)
                |> Task.attempt OutputOfFetched

        FetchData ->
            Network.DashboardAPIData.remoteData
                |> Task.map2 (,) Time.now
                |> Task.attempt APIDataFetched

        GetCurrentTime ->
            Task.perform GotCurrentTime Time.now

        DoTriggerBuild id ->
            Network.Job.triggerBuild id csrfToken
                |> Task.attempt BuildTriggered

        PauseJob id ->
            Network.Job.pause id csrfToken
                |> Task.attempt PausedToggled

        UnpauseJob id ->
            Network.Job.unpause id csrfToken
                |> Task.attempt PausedToggled

        RedirectToLogin ->
            requestLoginRedirect ""

        NavigateTo url ->
            Navigation.newUrl url

        ModifyUrl url ->
            Navigation.modifyUrl url

        ResetPipelineFocus ->
            resetPipelineFocus ()

        RenderPipeline jobs resources ->
            renderPipeline ( jobs, resources )

        SetTitle newTitle ->
            setTitle newTitle

        DoPinVersion version ->
            Network.Resource.pinVersion version csrfToken
                |> Task.attempt VersionPinned

        DoUnpinVersion id ->
            Network.Resource.unpinVersion id csrfToken
                |> Task.attempt VersionUnpinned

        DoToggleVersion action id ->
            Network.Resource.enableDisableVersionedResource (action == Enable) id csrfToken
                |> Task.attempt (VersionToggled action id)

        DoCheck rid ->
            Network.Resource.check rid csrfToken
                |> Task.attempt Checked

        SetPinComment rid comment ->
            Network.Resource.setPinComment rid csrfToken comment
                |> Task.attempt CommentSet

        SendTokenToFly authToken flyPort ->
            Network.FlyToken.sendTokenToFly authToken flyPort
                |> Task.attempt TokenSentToFly

        SendTogglePipelineRequest pipeline ->
            Network.Pipeline.togglePause pipeline.status pipeline.teamName pipeline.name csrfToken
                |> Task.attempt (always EmptyCallback)

        ShowTooltip ( teamName, pipelineName ) ->
            tooltip ( teamName, pipelineName )

        ShowTooltipHd ( teamName, pipelineName ) ->
            tooltipHd ( teamName, pipelineName )

        SendOrderPipelinesRequest teamName pipelines ->
            Network.Pipeline.order teamName (List.map .name pipelines) csrfToken
                |> Task.attempt (always EmptyCallback)

        SendLogOutRequest ->
            Task.attempt LoggedOut Network.User.logOut

        GetScreenSize ->
            Task.perform ScreenResized Window.size

        PinTeamNames stickyHeaderConfig ->
            pinTeamNames stickyHeaderConfig

        FetchBuild delay browsingIndex buildId ->
            Process.sleep delay
                |> Task.andThen (always <| Network.Build.fetch buildId)
                |> Task.map ((,) browsingIndex)
                |> Task.attempt BuildFetched

        FetchJobBuild browsingIndex jbi ->
            Network.Build.fetchJobBuild jbi
                |> Task.map ((,) browsingIndex)
                |> Task.attempt BuildFetched

        FetchBuildJobDetails buildJob ->
            Network.Job.fetchJob buildJob
                |> Task.attempt BuildJobDetailsFetched

        FetchBuildHistory job page ->
            Network.Build.fetchJobBuilds job page
                |> Task.attempt BuildHistoryFetched

        FetchBuildPrep delay browsingIndex buildId ->
            Process.sleep delay
                |> Task.andThen (always <| Network.BuildPrep.fetch buildId)
                |> Task.map ((,) browsingIndex)
                |> Task.attempt BuildPrepFetched

        FetchBuildPlanAndResources buildId ->
            Task.map2 (,) (Network.BuildPlan.fetch buildId) (Network.BuildResources.fetch buildId)
                |> Task.attempt (PlanAndResourcesFetched buildId)

        FetchBuildPlan buildId ->
            Network.BuildPlan.fetch buildId
                |> Task.map (\p -> ( p, Network.BuildResources.empty ))
                |> Task.attempt (PlanAndResourcesFetched buildId)

        FetchUser ->
            Network.User.fetchUser
                |> Task.attempt UserFetched

        SetFavIcon status ->
            Favicon.set status
                |> Task.perform (always EmptyCallback)

        DoAbortBuild buildId ->
            Network.Build.abort buildId csrfToken
                |> Task.attempt BuildAborted

        Scroll dir ->
            scrollInDirection dir

        SaveToken tokenValue ->
            saveToken tokenValue

        LoadToken ->
            loadToken ()

        ForceFocus dom ->
            Dom.focus dom
                |> Task.attempt (always EmptyCallback)

        OpenBuildEventStream config ->
            openEventStream config

        CloseBuildEventStream ->
            closeEventStream ()

        CheckIsVisible id ->
            checkIsVisible id


<<<<<<< HEAD
fetchJobBuilds : Concourse.JobIdentifier -> Maybe Concourse.Pagination.Page -> Cmd Callback
fetchJobBuilds jobIdentifier page =
    Task.attempt JobBuildsFetched <|
        Concourse.Build.fetchJobBuilds jobIdentifier page


fetchJob : Concourse.JobIdentifier -> Cmd Callback
fetchJob jobIdentifier =
    Task.attempt JobFetched <|
        Concourse.Job.fetchJob jobIdentifier


fetchResource : Concourse.ResourceIdentifier -> Cmd Callback
fetchResource resourceIdentifier =
    Task.attempt ResourceFetched <|
        Concourse.Resource.fetchResource resourceIdentifier


fetchVersionedResources : Concourse.ResourceIdentifier -> Maybe Page -> Cmd Callback
fetchVersionedResources resourceIdentifier page =
    Concourse.Resource.fetchVersionedResources resourceIdentifier page
        |> Task.map ((,) page)
        |> Task.attempt VersionedResourcesFetched


fetchBuildResources : Concourse.BuildId -> Cmd Callback
fetchBuildResources buildIdentifier =
    Concourse.BuildResources.fetch buildIdentifier
        |> Task.map ((,) buildIdentifier)
        |> Task.attempt BuildResourcesFetched


fetchResources : Concourse.PipelineIdentifier -> Cmd Callback
fetchResources pid =
    Task.attempt ResourcesFetched <| Concourse.Resource.fetchResourcesRaw pid


fetchJobs : Concourse.PipelineIdentifier -> Cmd Callback
fetchJobs pid =
    Task.attempt JobsFetched <| Concourse.Job.fetchJobsRaw pid


fetchUser : Cmd Callback
fetchUser =
    Task.attempt UserFetched Concourse.User.fetchUser


fetchVersion : Cmd Callback
fetchVersion =
    Concourse.Info.fetch
        |> Task.map .version
        |> Task.attempt VersionFetched


fetchPipeline : Concourse.PipelineIdentifier -> Cmd Callback
fetchPipeline pipelineIdentifier =
    Task.attempt PipelineFetched <|
        Concourse.Pipeline.fetchPipeline pipelineIdentifier


fetchInputTo : VersionId -> Cmd Callback
fetchInputTo versionId =
    Concourse.Resource.fetchInputTo versionId
        |> Task.map ((,) versionId)
        |> Task.attempt InputToFetched


fetchOutputOf : VersionId -> Cmd Callback
fetchOutputOf versionId =
    Concourse.Resource.fetchOutputOf versionId
        |> Task.map ((,) versionId)
        |> Task.attempt OutputOfFetched


triggerBuild : Concourse.JobIdentifier -> Concourse.CSRFToken -> Cmd Callback
triggerBuild job csrfToken =
    Task.attempt BuildTriggered <|
        Concourse.Job.triggerBuild job csrfToken


pauseJob : Concourse.JobIdentifier -> Concourse.CSRFToken -> Cmd Callback
pauseJob jobIdentifier csrfToken =
    Task.attempt PausedToggled <|
        Concourse.Job.pause jobIdentifier csrfToken


unpauseJob : Concourse.JobIdentifier -> Concourse.CSRFToken -> Cmd Callback
unpauseJob jobIdentifier csrfToken =
    Task.attempt PausedToggled <|
        Concourse.Job.unpause jobIdentifier csrfToken


sendTokenToFly : String -> Int -> Cmd Callback
sendTokenToFly authToken flyPort =
    Http.request
        { method = "GET"
        , headers = []
        , url = Routes.tokenToFlyRoute authToken flyPort
        , body = Http.emptyBody
        , expect = Http.expectStringResponse (\_ -> Ok ())
        , timeout = Nothing
        , withCredentials = False
        }
        |> Http.send (\r -> TokenSentToFly (r == Ok ()))


fetchData : Cmd Callback
fetchData =
    Dashboard.APIData.remoteData
        |> Task.map2 (,) Time.now
        |> Task.attempt APIDataFetched


togglePipelinePaused : { pipeline : Dashboard.Models.Pipeline, csrfToken : Concourse.CSRFToken } -> Cmd Callback
togglePipelinePaused { pipeline, csrfToken } =
    Task.attempt (always EmptyCallback) <|
        if pipeline.status == Concourse.PipelineStatus.PipelineStatusPaused then
            Concourse.Pipeline.unpause pipeline.teamName pipeline.name csrfToken

        else
            Concourse.Pipeline.pause pipeline.teamName pipeline.name csrfToken


orderPipelines : String -> List Dashboard.Models.Pipeline -> Concourse.CSRFToken -> Cmd Callback
orderPipelines teamName pipelines csrfToken =
    Task.attempt (always EmptyCallback) <|
        Concourse.Pipeline.order teamName (List.map .name pipelines) csrfToken


fetchBuildJobDetails : Concourse.JobIdentifier -> Cmd Callback
fetchBuildJobDetails buildJob =
    Task.attempt BuildJobDetailsFetched <|
        Concourse.Job.fetchJob buildJob


fetchBuild : Time -> Int -> Int -> Cmd Callback
fetchBuild delay browsingIndex buildId =
    Process.sleep delay
        |> Task.andThen (always <| Concourse.Build.fetch buildId)
        |> Task.map ((,) browsingIndex)
        |> Task.attempt BuildFetched


fetchJobBuild : Int -> Concourse.JobBuildIdentifier -> Cmd Callback
fetchJobBuild browsingIndex jbi =
    Concourse.Build.fetchJobBuild jbi
        |> Task.map ((,) browsingIndex)
        |> Task.attempt BuildFetched


fetchBuildHistory : Concourse.JobIdentifier -> Maybe Concourse.Pagination.Page -> Cmd Callback
fetchBuildHistory job page =
    Task.attempt BuildHistoryFetched <|
        Concourse.Build.fetchJobBuilds job page


fetchBuildPrep : Time -> Int -> Int -> Cmd Callback
fetchBuildPrep delay browsingIndex buildId =
    Process.sleep delay
        |> Task.andThen (always <| Concourse.BuildPrep.fetch buildId)
        |> Task.map ((,) browsingIndex)
        |> Task.attempt BuildPrepFetched


fetchBuildPlanAndResources : Concourse.BuildId -> Cmd Callback
fetchBuildPlanAndResources buildId =
    Task.map2 (,) (Concourse.BuildPlan.fetch buildId) (Concourse.BuildResources.fetch buildId)
        |> Task.attempt (PlanAndResourcesFetched buildId)


fetchBuildPlan : Concourse.BuildId -> Cmd Callback
fetchBuildPlan buildId =
    Concourse.BuildPlan.fetch buildId
        |> Task.map (\p -> ( p, Concourse.BuildResources.empty ))
        |> Task.attempt (PlanAndResourcesFetched buildId)


setFavicon : Maybe Concourse.BuildStatus -> Cmd Callback
setFavicon status =
    let
        iconName =
            case status of
                Just status ->
                    "/public/images/favicon-" ++ Concourse.BuildStatus.show status ++ ".png"

                Nothing ->
                    "/public/images/favicon.png"
    in
    Favicon.set iconName
        |> Task.perform (always EmptyCallback)


abortBuild : Int -> Concourse.CSRFToken -> Cmd Callback
abortBuild buildId csrfToken =
    Concourse.Build.abort buildId csrfToken
        |> Task.attempt BuildAborted


scrollInDirection : ScrollDirection -> Cmd Callback
=======
scrollInDirection : ScrollDirection -> Task.Task x ()
>>>>>>> fd343776
scrollInDirection dir =
    case dir of
        ToTop ->
            scrollToTop ()

        Down ->
            scrollDown ()

        Up ->
            scrollUp ()

        ToBottom ->
            scrollToBottom ()

        Element id delta ->
            scrollElement ( id, delta )

        ToBuild id ->
            scrollIntoView <| toString id<|MERGE_RESOLUTION|>--- conflicted
+++ resolved
@@ -29,11 +29,6 @@
 import Network.User
 import Process
 import Resource.Models exposing (VersionId, VersionToggleAction(..))
-<<<<<<< HEAD
-import Routes
-=======
-import Scroll
->>>>>>> fd343776
 import Task
 import Time exposing (Time)
 import Window
@@ -159,7 +154,7 @@
     | Up
     | ToBottom
     | Element String Float
-    | ToBuild Int
+    | ToId String
 
 
 runEffect : Effect -> Concourse.CSRFToken -> Cmd Callback
@@ -368,209 +363,7 @@
             checkIsVisible id
 
 
-<<<<<<< HEAD
-fetchJobBuilds : Concourse.JobIdentifier -> Maybe Concourse.Pagination.Page -> Cmd Callback
-fetchJobBuilds jobIdentifier page =
-    Task.attempt JobBuildsFetched <|
-        Concourse.Build.fetchJobBuilds jobIdentifier page
-
-
-fetchJob : Concourse.JobIdentifier -> Cmd Callback
-fetchJob jobIdentifier =
-    Task.attempt JobFetched <|
-        Concourse.Job.fetchJob jobIdentifier
-
-
-fetchResource : Concourse.ResourceIdentifier -> Cmd Callback
-fetchResource resourceIdentifier =
-    Task.attempt ResourceFetched <|
-        Concourse.Resource.fetchResource resourceIdentifier
-
-
-fetchVersionedResources : Concourse.ResourceIdentifier -> Maybe Page -> Cmd Callback
-fetchVersionedResources resourceIdentifier page =
-    Concourse.Resource.fetchVersionedResources resourceIdentifier page
-        |> Task.map ((,) page)
-        |> Task.attempt VersionedResourcesFetched
-
-
-fetchBuildResources : Concourse.BuildId -> Cmd Callback
-fetchBuildResources buildIdentifier =
-    Concourse.BuildResources.fetch buildIdentifier
-        |> Task.map ((,) buildIdentifier)
-        |> Task.attempt BuildResourcesFetched
-
-
-fetchResources : Concourse.PipelineIdentifier -> Cmd Callback
-fetchResources pid =
-    Task.attempt ResourcesFetched <| Concourse.Resource.fetchResourcesRaw pid
-
-
-fetchJobs : Concourse.PipelineIdentifier -> Cmd Callback
-fetchJobs pid =
-    Task.attempt JobsFetched <| Concourse.Job.fetchJobsRaw pid
-
-
-fetchUser : Cmd Callback
-fetchUser =
-    Task.attempt UserFetched Concourse.User.fetchUser
-
-
-fetchVersion : Cmd Callback
-fetchVersion =
-    Concourse.Info.fetch
-        |> Task.map .version
-        |> Task.attempt VersionFetched
-
-
-fetchPipeline : Concourse.PipelineIdentifier -> Cmd Callback
-fetchPipeline pipelineIdentifier =
-    Task.attempt PipelineFetched <|
-        Concourse.Pipeline.fetchPipeline pipelineIdentifier
-
-
-fetchInputTo : VersionId -> Cmd Callback
-fetchInputTo versionId =
-    Concourse.Resource.fetchInputTo versionId
-        |> Task.map ((,) versionId)
-        |> Task.attempt InputToFetched
-
-
-fetchOutputOf : VersionId -> Cmd Callback
-fetchOutputOf versionId =
-    Concourse.Resource.fetchOutputOf versionId
-        |> Task.map ((,) versionId)
-        |> Task.attempt OutputOfFetched
-
-
-triggerBuild : Concourse.JobIdentifier -> Concourse.CSRFToken -> Cmd Callback
-triggerBuild job csrfToken =
-    Task.attempt BuildTriggered <|
-        Concourse.Job.triggerBuild job csrfToken
-
-
-pauseJob : Concourse.JobIdentifier -> Concourse.CSRFToken -> Cmd Callback
-pauseJob jobIdentifier csrfToken =
-    Task.attempt PausedToggled <|
-        Concourse.Job.pause jobIdentifier csrfToken
-
-
-unpauseJob : Concourse.JobIdentifier -> Concourse.CSRFToken -> Cmd Callback
-unpauseJob jobIdentifier csrfToken =
-    Task.attempt PausedToggled <|
-        Concourse.Job.unpause jobIdentifier csrfToken
-
-
-sendTokenToFly : String -> Int -> Cmd Callback
-sendTokenToFly authToken flyPort =
-    Http.request
-        { method = "GET"
-        , headers = []
-        , url = Routes.tokenToFlyRoute authToken flyPort
-        , body = Http.emptyBody
-        , expect = Http.expectStringResponse (\_ -> Ok ())
-        , timeout = Nothing
-        , withCredentials = False
-        }
-        |> Http.send (\r -> TokenSentToFly (r == Ok ()))
-
-
-fetchData : Cmd Callback
-fetchData =
-    Dashboard.APIData.remoteData
-        |> Task.map2 (,) Time.now
-        |> Task.attempt APIDataFetched
-
-
-togglePipelinePaused : { pipeline : Dashboard.Models.Pipeline, csrfToken : Concourse.CSRFToken } -> Cmd Callback
-togglePipelinePaused { pipeline, csrfToken } =
-    Task.attempt (always EmptyCallback) <|
-        if pipeline.status == Concourse.PipelineStatus.PipelineStatusPaused then
-            Concourse.Pipeline.unpause pipeline.teamName pipeline.name csrfToken
-
-        else
-            Concourse.Pipeline.pause pipeline.teamName pipeline.name csrfToken
-
-
-orderPipelines : String -> List Dashboard.Models.Pipeline -> Concourse.CSRFToken -> Cmd Callback
-orderPipelines teamName pipelines csrfToken =
-    Task.attempt (always EmptyCallback) <|
-        Concourse.Pipeline.order teamName (List.map .name pipelines) csrfToken
-
-
-fetchBuildJobDetails : Concourse.JobIdentifier -> Cmd Callback
-fetchBuildJobDetails buildJob =
-    Task.attempt BuildJobDetailsFetched <|
-        Concourse.Job.fetchJob buildJob
-
-
-fetchBuild : Time -> Int -> Int -> Cmd Callback
-fetchBuild delay browsingIndex buildId =
-    Process.sleep delay
-        |> Task.andThen (always <| Concourse.Build.fetch buildId)
-        |> Task.map ((,) browsingIndex)
-        |> Task.attempt BuildFetched
-
-
-fetchJobBuild : Int -> Concourse.JobBuildIdentifier -> Cmd Callback
-fetchJobBuild browsingIndex jbi =
-    Concourse.Build.fetchJobBuild jbi
-        |> Task.map ((,) browsingIndex)
-        |> Task.attempt BuildFetched
-
-
-fetchBuildHistory : Concourse.JobIdentifier -> Maybe Concourse.Pagination.Page -> Cmd Callback
-fetchBuildHistory job page =
-    Task.attempt BuildHistoryFetched <|
-        Concourse.Build.fetchJobBuilds job page
-
-
-fetchBuildPrep : Time -> Int -> Int -> Cmd Callback
-fetchBuildPrep delay browsingIndex buildId =
-    Process.sleep delay
-        |> Task.andThen (always <| Concourse.BuildPrep.fetch buildId)
-        |> Task.map ((,) browsingIndex)
-        |> Task.attempt BuildPrepFetched
-
-
-fetchBuildPlanAndResources : Concourse.BuildId -> Cmd Callback
-fetchBuildPlanAndResources buildId =
-    Task.map2 (,) (Concourse.BuildPlan.fetch buildId) (Concourse.BuildResources.fetch buildId)
-        |> Task.attempt (PlanAndResourcesFetched buildId)
-
-
-fetchBuildPlan : Concourse.BuildId -> Cmd Callback
-fetchBuildPlan buildId =
-    Concourse.BuildPlan.fetch buildId
-        |> Task.map (\p -> ( p, Concourse.BuildResources.empty ))
-        |> Task.attempt (PlanAndResourcesFetched buildId)
-
-
-setFavicon : Maybe Concourse.BuildStatus -> Cmd Callback
-setFavicon status =
-    let
-        iconName =
-            case status of
-                Just status ->
-                    "/public/images/favicon-" ++ Concourse.BuildStatus.show status ++ ".png"
-
-                Nothing ->
-                    "/public/images/favicon.png"
-    in
-    Favicon.set iconName
-        |> Task.perform (always EmptyCallback)
-
-
-abortBuild : Int -> Concourse.CSRFToken -> Cmd Callback
-abortBuild buildId csrfToken =
-    Concourse.Build.abort buildId csrfToken
-        |> Task.attempt BuildAborted
-
-
 scrollInDirection : ScrollDirection -> Cmd Callback
-=======
-scrollInDirection : ScrollDirection -> Task.Task x ()
->>>>>>> fd343776
 scrollInDirection dir =
     case dir of
         ToTop ->
@@ -588,5 +381,5 @@
         Element id delta ->
             scrollElement ( id, delta )
 
-        ToBuild id ->
-            scrollIntoView <| toString id+        ToId id ->
+            scrollIntoView id