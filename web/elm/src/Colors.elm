module Colors exposing
    ( aborted
    , abortedFaded
    , asciiArt
    , background
    , backgroundDark
    , border
    , bottomBarText
    , buildStatusColor
    , buildTooltipText
    , buttonDisabledGrey
    , card
    , cliIconHover
    , dashboardPipelineHeaderText
    , dashboardText
    , dropdownFaded
    , dropdownItemInputText
    , dropdownItemSelectedBackground
    , dropdownItemSelectedText
    , dropdownUnselectedText
    , error
    , errorFaded
    , errorLog
    , failure
    , failureFaded
    , flySuccessButtonHover
    , flySuccessCard
    , flySuccessTokenCopied
    , frame
    , groupBackground
    , groupBorderHovered
    , groupBorderSelected
    , groupBorderUnselected
    , groupsBarBackground
    , hamburgerClosedBackground
    , infoBarBackground
    , inputOutline
<<<<<<< HEAD
    , instanceGroupBanner
    , paginationHover
    , paused
    , pausedFaded
    , pausedTopbarSeparator
=======
    , noPipelinesPlaceholderBackground
    , paginationHover
    , paused
>>>>>>> ff569644
    , pending
    , pendingFaded
    , pinIconHover
    , pinMenuBackground
    , pinMenuHover
    , pinTools
    , pinned
    , resourceError
    , retryTabText
    , secondaryTopBar
    , sectionHeader
    , showArchivedButtonBorder
    , sideBar
    , sideBarActive
    , sideBarBackground
    , sideBarHovered
    , sideBarTextBright
    , sideBarTextDim
    , started
    , startedFaded
    , statusColor
    , success
    , successFaded
    , text
    , tooltipBackground
    , tooltipText
    , topBarBackground
    , unknown
    , welcomeCardText
    , white
    )

import ColorValues
import Concourse.BuildStatus exposing (BuildStatus(..))
import Concourse.PipelineStatus exposing (PipelineStatus(..))



----


frame : String
frame =
    "#1e1d1d"


topBarBackground : String
topBarBackground =
    ColorValues.grey100


infoBarBackground : String
infoBarBackground =
    ColorValues.grey100


hamburgerClosedBackground : String
hamburgerClosedBackground =
    ColorValues.grey100


border : String
border =
    ColorValues.black


dropdownItemSelectedBackground : String
dropdownItemSelectedBackground =
    ColorValues.grey90



----


sectionHeader : String
sectionHeader =
    "#1e1d1d"



----


dashboardText : String
dashboardText =
    ColorValues.white


dashboardPipelineHeaderText : String
dashboardPipelineHeaderText =
    ColorValues.grey20


dropdownItemInputText : String
dropdownItemInputText =
    ColorValues.grey30


dropdownItemSelectedText : String
dropdownItemSelectedText =
    ColorValues.grey30



----


bottomBarText : String
bottomBarText =
    ColorValues.grey40



----


pinned : String
pinned =
    "#5c3bd1"



----


tooltipBackground : String
tooltipBackground =
    ColorValues.grey20


tooltipText : String
tooltipText =
    ColorValues.grey80



----


pinIconHover : String
pinIconHover =
    "#1e1d1d"



----


pinTools : String
pinTools =
    "#2e2c2c"


pinMenuBackground : String
pinMenuBackground =
    ColorValues.grey90


pinMenuHover : String
pinMenuHover =
    ColorValues.grey100



----


white : String
white =
    ColorValues.white



----


background : String
background =
    "#3d3c3c"


noPipelinesPlaceholderBackground : String
noPipelinesPlaceholderBackground =
    ColorValues.grey80


showArchivedButtonBorder : String
showArchivedButtonBorder =
    ColorValues.grey90



----


backgroundDark : String
backgroundDark =
    ColorValues.grey80



----


started : String
started =
    "#fad43b"


startedFaded : String
startedFaded =
    "#f1c40f"


success : String
success =
    "#11c560"


successFaded : String
successFaded =
    "#419867"


paused : String
paused =
    "#3498db"


pausedFaded : String
pausedFaded =
    "#2776ab"


pending : String
pending =
    "#9b9b9b"


pendingFaded : String
pendingFaded =
    "#7a7373"


unknown : String
unknown =
    "#9b9b9b"


failure : String
failure =
    "#ed4b35"


failureFaded : String
failureFaded =
    "#bd3826"


error : String
error =
    "#f5a623"


errorFaded : String
errorFaded =
    "#ec9910"


aborted : String
aborted =
    "#8b572a"


abortedFaded : String
abortedFaded =
    "#6a401c"



-----


card : String
card =
    ColorValues.grey90



-----


instanceGroupBanner : String
instanceGroupBanner =
    "#4d4d4d"


secondaryTopBar : String
secondaryTopBar =
    "#2a2929"


flySuccessCard : String
flySuccessCard =
    "#323030"


flySuccessButtonHover : String
flySuccessButtonHover =
    "#242424"


flySuccessTokenCopied : String
flySuccessTokenCopied =
    "#196ac8"



-----


resourceError : String
resourceError =
    "#e67e22"



-----


cliIconHover : String
cliIconHover =
    ColorValues.white



-----


text : String
text =
    "#e6e7e8"



-----


asciiArt : String
asciiArt =
    ColorValues.grey50



-----


paginationHover : String
paginationHover =
    "#504b4b"



----


inputOutline : String
inputOutline =
    ColorValues.grey60



-----


groupsBarBackground : String
groupsBarBackground =
    "#2b2a2a"



----


buildTooltipText : String
buildTooltipText =
    "#ecf0f1"



----


dropdownFaded : String
dropdownFaded =
    ColorValues.grey80



----


dropdownUnselectedText : String
dropdownUnselectedText =
    ColorValues.grey40



----


groupBorderSelected : String
groupBorderSelected =
    "#979797"


groupBorderUnselected : String
groupBorderUnselected =
    "#2b2a2a"


groupBorderHovered : String
groupBorderHovered =
    "#fff2"


groupBackground : String
groupBackground =
    "rgba(151, 151, 151, 0.1)"



----


sideBar : String
sideBar =
    "#333333"


sideBarBackground : String
sideBarBackground =
    ColorValues.grey90



----


sideBarActive : String
sideBarActive =
    ColorValues.grey100


sideBarHovered : String
sideBarHovered =
    ColorValues.grey80



-----


errorLog : String
errorLog =
    "#e74c3c"


retryTabText : String
retryTabText =
    "#f5f5f5"


<<<<<<< HEAD
statusColor : Bool -> PipelineStatus -> String
statusColor isBright status =
    if isBright then
        case status of
            PipelineStatusPaused ->
                paused

            PipelineStatusArchived ->
                background

            PipelineStatusSucceeded _ ->
                success

            PipelineStatusPending _ ->
                pending

            PipelineStatusFailed _ ->
                failure

            PipelineStatusErrored _ ->
                error
=======

-----


statusColor : PipelineStatus -> String
statusColor status =
    case status of
        PipelineStatusPaused ->
            paused
>>>>>>> ff569644

            PipelineStatusAborted _ ->
                aborted

    else
        case status of
            PipelineStatusPaused ->
                pausedFaded

            PipelineStatusArchived ->
                backgroundDark

            PipelineStatusSucceeded _ ->
                successFaded

            PipelineStatusPending _ ->
                pendingFaded

            PipelineStatusFailed _ ->
                failureFaded

            PipelineStatusErrored _ ->
                errorFaded

            PipelineStatusAborted _ ->
                abortedFaded


buildStatusColor : Bool -> BuildStatus -> String
buildStatusColor isBright status =
    if isBright then
        case status of
            BuildStatusStarted ->
                started

            BuildStatusPending ->
                pending

            BuildStatusSucceeded ->
                success

            BuildStatusFailed ->
                failure

            BuildStatusErrored ->
                error

            BuildStatusAborted ->
                aborted

    else
        case status of
            BuildStatusStarted ->
                startedFaded

            BuildStatusPending ->
                pendingFaded

            BuildStatusSucceeded ->
                successFaded

            BuildStatusFailed ->
                failureFaded

            BuildStatusErrored ->
                errorFaded

            BuildStatusAborted ->
                abortedFaded



-----


buttonDisabledGrey : String
buttonDisabledGrey =
    "#979797"



-----


sideBarTextDim : String
sideBarTextDim =
    ColorValues.grey30


sideBarTextBright : String
sideBarTextBright =
    ColorValues.grey20



-----


welcomeCardText : String
welcomeCardText =
    ColorValues.grey30<|MERGE_RESOLUTION|>--- conflicted
+++ resolved
@@ -35,17 +35,11 @@
     , hamburgerClosedBackground
     , infoBarBackground
     , inputOutline
-<<<<<<< HEAD
     , instanceGroupBanner
+    , noPipelinesPlaceholderBackground
     , paginationHover
     , paused
     , pausedFaded
-    , pausedTopbarSeparator
-=======
-    , noPipelinesPlaceholderBackground
-    , paginationHover
-    , paused
->>>>>>> ff569644
     , pending
     , pendingFaded
     , pinIconHover
@@ -520,7 +514,10 @@
     "#f5f5f5"
 
 
-<<<<<<< HEAD
+
+-----
+
+
 statusColor : Bool -> PipelineStatus -> String
 statusColor isBright status =
     if isBright then
@@ -542,17 +539,6 @@
 
             PipelineStatusErrored _ ->
                 error
-=======
-
------
-
-
-statusColor : PipelineStatus -> String
-statusColor status =
-    case status of
-        PipelineStatusPaused ->
-            paused
->>>>>>> ff569644
 
             PipelineStatusAborted _ ->
                 aborted
