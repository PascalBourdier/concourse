package commands

import (
	"fmt"
	"os"
	"strconv"

	"github.com/concourse/concourse/atc"
	"github.com/concourse/concourse/fly/commands/internal/flaghelpers"
	"github.com/concourse/concourse/fly/eventstream"
	"github.com/concourse/concourse/fly/rc"
	"github.com/concourse/concourse/fly/ui"
)

type CheckResourceCommand struct {
	Resource flaghelpers.ResourceFlag `short:"r" long:"resource" required:"true" value-name:"PIPELINE/RESOURCE" description:"Name of a resource to check version for"`
	Version  *atc.Version             `short:"f" long:"from"                     value-name:"VERSION"           description:"Version of the resource to check from, e.g. ref:abcd or path:thing-1.2.3.tgz"`
	Async    bool                     `short:"a" long:"async"                    value-name:"ASYNC"             description:"Return the check without waiting for its result"`
	Shallow  bool                     `long:"shallow"                          value-name:"SHALLOW"         description:"Check the resource itself only"`
}

func (command *CheckResourceCommand) Execute(args []string) error {
	target, err := rc.LoadTarget(Fly.Target, Fly.Verbose)
	if err != nil {
		return err
	}

	err = target.Validate()
	if err != nil {
		return err
	}

	var version atc.Version
	if command.Version != nil {
		version = *command.Version
	}

	if !command.Shallow {
		err = command.checkParent(target)
		if err != nil {
			return err
		}
	}

<<<<<<< HEAD
	build, found, err := target.Team().CheckResource(command.Resource.PipelineName, command.Resource.ResourceName, version)
=======
	check, found, err := target.Team().CheckResource(command.Resource.PipelineRef, command.Resource.ResourceName, version)
>>>>>>> a7b49ad2
	if err != nil {
		return err
	}

	if !found {
		return fmt.Errorf("pipeline '%s' or resource '%s' not found\n", command.Resource.PipelineRef.String(), command.Resource.ResourceName)
	}

	fmt.Printf("checking %s in build %d\n", ui.Embolden(command.Resource.String()), build.ID)

	if command.Async {
		return nil
	}

	eventSource, err := target.Client().BuildEvents(strconv.Itoa(build.ID))
	if err != nil {
		return err
	}

	renderOptions := eventstream.RenderOptions{}

	exitCode := eventstream.Render(os.Stdout, eventSource, renderOptions)
	eventSource.Close()

	if exitCode != 0 {
		os.Exit(exitCode)
	}

	return nil
}

func (command *CheckResourceCommand) checkParent(target rc.Target) error {
	resource, found, err := target.Team().Resource(command.Resource.PipelineRef, command.Resource.ResourceName)
	if err != nil {
		return err
	}

	if !found {
		return fmt.Errorf("resource '%s' not found\n", command.Resource.ResourceName)
	}

	resourceTypes, found, err := target.Team().VersionedResourceTypes(command.Resource.PipelineRef)
	if err != nil {
		return err
	}

	if !found {
		return fmt.Errorf("pipeline '%s' not found\n", command.Resource.PipelineRef.String())
	}

	parentType, found := command.findParent(resource, resourceTypes)
	if !found {
		return nil
	}

	cmd := &CheckResourceTypeCommand{
		ResourceType: flaghelpers.ResourceFlag{
			ResourceName: parentType.Name,
			PipelineRef:  command.Resource.PipelineRef,
		},
	}

	err = cmd.Execute(nil)
	if err != nil {
		return err
	}

	fmt.Println()

	return nil
}

func (command *CheckResourceCommand) findParent(resource atc.Resource, resourceTypes atc.VersionedResourceTypes) (atc.VersionedResourceType, bool) {
	for _, t := range resourceTypes {
		if t.Name != resource.Name && t.Name == resource.Type {
			return t, true
		}
	}
	return atc.VersionedResourceType{}, false
}<|MERGE_RESOLUTION|>--- conflicted
+++ resolved
@@ -42,11 +42,7 @@
 		}
 	}
 
-<<<<<<< HEAD
-	build, found, err := target.Team().CheckResource(command.Resource.PipelineName, command.Resource.ResourceName, version)
-=======
-	check, found, err := target.Team().CheckResource(command.Resource.PipelineRef, command.Resource.ResourceName, version)
->>>>>>> a7b49ad2
+	build, found, err := target.Team().CheckResource(command.Resource.PipelineRef, command.Resource.ResourceName, version)
 	if err != nil {
 		return err
 	}
