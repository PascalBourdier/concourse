package flaghelpers

import (
	"errors"
	"fmt"
	"strings"

	"github.com/jessevdk/go-flags"

	"github.com/concourse/concourse/atc"
	"github.com/concourse/concourse/fly/rc"
)

type JobFlag struct {
	PipelineRef atc.PipelineRef
	JobName     string
}

<<<<<<< HEAD
func (flag JobFlag) String() string {
	return fmt.Sprintf("%s/%s", flag.PipelineName, flag.JobName)
}

func (job *JobFlag) UnmarshalFlag(value string) error {
	vs := strings.SplitN(value, "/", -1)
=======
func (flag *JobFlag) UnmarshalFlag(value string) error {
	flag.PipelineRef = atc.PipelineRef{}
>>>>>>> a7b49ad2

	jobNameIdx := strings.LastIndex(value, "/")
	if jobNameIdx == -1 {
		return errors.New("argument format should be <pipeline>/<job>")
	}

	flag.JobName = value[jobNameIdx+1:]
	if flag.JobName == "" {
		return errors.New("argument format should be <pipeline>/<job>")
	}

	vs := strings.SplitN(value[:jobNameIdx], "/", 2)
	flag.PipelineRef.Name = vs[0]
	if len(vs) == 2 {
		flatInstanceVars, err := unmarshalDotNotation(vs[1])
		if err != nil {
			return errors.New(err.Error() + "/<job>")
		}
		flag.PipelineRef.InstanceVars, err = flatInstanceVars.Expand()
		if err != nil {
			return  err
		}
	}

	return nil
}

func (flag *JobFlag) Complete(match string) []flags.Completion {
	fly := parseFlags()

	target, err := rc.LoadTarget(fly.Target, false)
	if err != nil {
		return []flags.Completion{}
	}

	err = target.Validate()
	if err != nil {
		return []flags.Completion{}
	}

	team := target.Team()
	var comps []flags.Completion
	vs := strings.SplitN(match, "/", 3)

	if len(vs) == 1 {
		pipelines, err := team.ListPipelines()
		if err != nil {
			return comps
		}

		for _, pipeline := range pipelines {
			if strings.HasPrefix(pipeline.Name, vs[0]) {
				comps = append(comps, flags.Completion{Item: pipeline.Name + "/"})
			}
		}
	} else if len(vs) == 2 {
		pipelines, err := team.ListPipelines()
		if err != nil {
			return comps
		}

		pipelineRef := parsePipelineRef(vs[0], vs[1])
		for _, pipeline := range pipelines {
			if strings.HasPrefix(pipeline.Ref().String(), pipelineRef.String()) {
				comps = append(comps, flags.Completion{Item: pipeline.Ref().String() + "/"})
			}
		}

		if comps == nil {
			pipelineRef := atc.PipelineRef{Name: vs[0]}
			jobs, err := team.ListJobs(pipelineRef)
			if err != nil {
				return comps
			}
			for _, job := range jobs {
				if strings.HasPrefix(job.Name, vs[1]) {
					comps = append(comps, flags.Completion{Item: fmt.Sprintf("%s/%s", pipelineRef.String(), job.Name)})
				}
			}
		}
	} else if len(vs) == 3 {
		pipelineRef := parsePipelineRef(vs[0], vs[1])
		jobs, err := team.ListJobs(pipelineRef)
		if err != nil {
			return comps
		}
		for _, job := range jobs {
			if strings.HasPrefix(job.Name, vs[2]) {
				comps = append(comps, flags.Completion{Item: fmt.Sprintf("%s/%s", pipelineRef.String(), job.Name)})
			}
		}
	}

	return comps
}

func parsePipelineRef(pipelineName, rawInstanceVars string) atc.PipelineRef {
	var instanceVars atc.InstanceVars
	if rawInstanceVars != "" {
		instanceVars = atc.InstanceVars{}
		for _, instanceVar := range strings.Split(rawInstanceVars, ",") {
			kv := strings.SplitN(strings.TrimSpace(instanceVar), ":", 2)
			if len(kv) == 2 {
				instanceVars[kv[0]] = kv[1]
			}
		}
	}
	return atc.PipelineRef{Name: pipelineName, InstanceVars: instanceVars}
}<|MERGE_RESOLUTION|>--- conflicted
+++ resolved
@@ -16,17 +16,12 @@
 	JobName     string
 }
 
-<<<<<<< HEAD
 func (flag JobFlag) String() string {
-	return fmt.Sprintf("%s/%s", flag.PipelineName, flag.JobName)
+	return fmt.Sprintf("%s/%s", flag.PipelineRef, flag.JobName)
 }
 
-func (job *JobFlag) UnmarshalFlag(value string) error {
-	vs := strings.SplitN(value, "/", -1)
-=======
 func (flag *JobFlag) UnmarshalFlag(value string) error {
 	flag.PipelineRef = atc.PipelineRef{}
->>>>>>> a7b49ad2
 
 	jobNameIdx := strings.LastIndex(value, "/")
 	if jobNameIdx == -1 {
@@ -47,7 +42,7 @@
 		}
 		flag.PipelineRef.InstanceVars, err = flatInstanceVars.Expand()
 		if err != nil {
-			return  err
+			return err
 		}
 	}
 
