// This file was generated by counterfeiter
package workerfakes

import (
	"os"
	"sync"
	"time"

	"code.cloudfoundry.org/lager"
	"github.com/concourse/atc"
	"github.com/concourse/atc/dbng"
	"github.com/concourse/atc/worker"
)

type FakeWorker struct {
	FindOrCreateBuildContainerStub        func(lager.Logger, <-chan os.Signal, worker.ImageFetchingDelegate, worker.Identifier, worker.Metadata, worker.ContainerSpec, atc.ResourceTypes, map[string]string) (worker.Container, error)
	findOrCreateBuildContainerMutex       sync.RWMutex
	findOrCreateBuildContainerArgsForCall []struct {
		arg1 lager.Logger
		arg2 <-chan os.Signal
		arg3 worker.ImageFetchingDelegate
		arg4 worker.Identifier
		arg5 worker.Metadata
		arg6 worker.ContainerSpec
		arg7 atc.ResourceTypes
		arg8 map[string]string
	}
	findOrCreateBuildContainerReturns struct {
		result1 worker.Container
		result2 error
	}
<<<<<<< HEAD
	CreateResourceGetContainerStub        func(logger lager.Logger, cancel <-chan os.Signal, delegate worker.ImageFetchingDelegate, id worker.Identifier, metadata worker.Metadata, spec worker.ContainerSpec, resourceTypes atc.ResourceTypes, outputPaths map[string]string, resourceType string, version atc.Version, source atc.Source, params atc.Params) (worker.Container, error)
	createResourceGetContainerMutex       sync.RWMutex
	createResourceGetContainerArgsForCall []struct {
=======
	findOrCreateBuildContainerReturnsOnCall map[int]struct {
		result1 worker.Container
		result2 error
	}
	FindOrCreateResourceGetContainerStub        func(logger lager.Logger, resourceUser dbng.ResourceUser, cancel <-chan os.Signal, delegate worker.ImageFetchingDelegate, id worker.Identifier, metadata worker.Metadata, spec worker.ContainerSpec, resourceTypes atc.ResourceTypes, outputPaths map[string]string, resourceType string, version atc.Version, source atc.Source, params atc.Params) (worker.Container, error)
	findOrCreateResourceGetContainerMutex       sync.RWMutex
	findOrCreateResourceGetContainerArgsForCall []struct {
>>>>>>> 354ec7ae
		logger        lager.Logger
		resourceUser  dbng.ResourceUser
		cancel        <-chan os.Signal
		delegate      worker.ImageFetchingDelegate
		id            worker.Identifier
		metadata      worker.Metadata
		spec          worker.ContainerSpec
		resourceTypes atc.ResourceTypes
		outputPaths   map[string]string
		resourceType  string
		version       atc.Version
		source        atc.Source
		params        atc.Params
	}
	createResourceGetContainerReturns struct {
		result1 worker.Container
		result2 error
	}
	findOrCreateResourceGetContainerReturnsOnCall map[int]struct {
		result1 worker.Container
		result2 error
	}
	FindOrCreateResourceCheckContainerStub        func(logger lager.Logger, resourceUser dbng.ResourceUser, cancel <-chan os.Signal, delegate worker.ImageFetchingDelegate, id worker.Identifier, metadata worker.Metadata, spec worker.ContainerSpec, resourceTypes atc.ResourceTypes, resourceType string, source atc.Source) (worker.Container, error)
	findOrCreateResourceCheckContainerMutex       sync.RWMutex
	findOrCreateResourceCheckContainerArgsForCall []struct {
		logger        lager.Logger
		resourceUser  dbng.ResourceUser
		cancel        <-chan os.Signal
		delegate      worker.ImageFetchingDelegate
		id            worker.Identifier
		metadata      worker.Metadata
		spec          worker.ContainerSpec
		resourceTypes atc.ResourceTypes
		resourceType  string
		source        atc.Source
	}
	findOrCreateResourceCheckContainerReturns struct {
		result1 worker.Container
		result2 error
	}
	findOrCreateResourceCheckContainerReturnsOnCall map[int]struct {
		result1 worker.Container
		result2 error
	}
	CreateVolumeForResourceCacheStub        func(logger lager.Logger, vs worker.VolumeSpec, resourceCache *dbng.UsedResourceCache) (worker.Volume, error)
	createVolumeForResourceCacheMutex       sync.RWMutex
	createVolumeForResourceCacheArgsForCall []struct {
		logger        lager.Logger
		vs            worker.VolumeSpec
		resourceCache *dbng.UsedResourceCache
	}
	createVolumeForResourceCacheReturns struct {
		result1 worker.Volume
		result2 error
	}
	createVolumeForResourceCacheReturnsOnCall map[int]struct {
		result1 worker.Volume
		result2 error
	}
	FindInitializedVolumeForResourceCacheStub        func(logger lager.Logger, resourceCache *dbng.UsedResourceCache) (worker.Volume, bool, error)
	findInitializedVolumeForResourceCacheMutex       sync.RWMutex
	findInitializedVolumeForResourceCacheArgsForCall []struct {
		logger        lager.Logger
		resourceCache *dbng.UsedResourceCache
	}
	findInitializedVolumeForResourceCacheReturns struct {
		result1 worker.Volume
		result2 bool
		result3 error
	}
	findInitializedVolumeForResourceCacheReturnsOnCall map[int]struct {
		result1 worker.Volume
		result2 bool
		result3 error
	}
	FindContainerForIdentifierStub        func(lager.Logger, worker.Identifier) (worker.Container, bool, error)
	findContainerForIdentifierMutex       sync.RWMutex
	findContainerForIdentifierArgsForCall []struct {
		arg1 lager.Logger
		arg2 worker.Identifier
	}
	findContainerForIdentifierReturns struct {
		result1 worker.Container
		result2 bool
		result3 error
	}
	findContainerForIdentifierReturnsOnCall map[int]struct {
		result1 worker.Container
		result2 bool
		result3 error
	}
	FindContainerByHandleStub        func(lager.Logger, string, int) (worker.Container, bool, error)
	findContainerByHandleMutex       sync.RWMutex
	findContainerByHandleArgsForCall []struct {
		arg1 lager.Logger
		arg2 string
		arg3 int
	}
	findContainerByHandleReturns struct {
		result1 worker.Container
		result2 bool
		result3 error
	}
	findContainerByHandleReturnsOnCall map[int]struct {
		result1 worker.Container
		result2 bool
		result3 error
	}
	FindResourceTypeByPathStub        func(path string) (atc.WorkerResourceType, bool)
	findResourceTypeByPathMutex       sync.RWMutex
	findResourceTypeByPathArgsForCall []struct {
		path string
	}
	findResourceTypeByPathReturns struct {
		result1 atc.WorkerResourceType
		result2 bool
	}
	findResourceTypeByPathReturnsOnCall map[int]struct {
		result1 atc.WorkerResourceType
		result2 bool
	}
	LookupVolumeStub        func(lager.Logger, string) (worker.Volume, bool, error)
	lookupVolumeMutex       sync.RWMutex
	lookupVolumeArgsForCall []struct {
		arg1 lager.Logger
		arg2 string
	}
	lookupVolumeReturns struct {
		result1 worker.Volume
		result2 bool
		result3 error
	}
	lookupVolumeReturnsOnCall map[int]struct {
		result1 worker.Volume
		result2 bool
		result3 error
	}
	SatisfyingStub        func(worker.WorkerSpec, atc.ResourceTypes) (worker.Worker, error)
	satisfyingMutex       sync.RWMutex
	satisfyingArgsForCall []struct {
		arg1 worker.WorkerSpec
		arg2 atc.ResourceTypes
	}
	satisfyingReturns struct {
		result1 worker.Worker
		result2 error
	}
	satisfyingReturnsOnCall map[int]struct {
		result1 worker.Worker
		result2 error
	}
	AllSatisfyingStub        func(worker.WorkerSpec, atc.ResourceTypes) ([]worker.Worker, error)
	allSatisfyingMutex       sync.RWMutex
	allSatisfyingArgsForCall []struct {
		arg1 worker.WorkerSpec
		arg2 atc.ResourceTypes
	}
	allSatisfyingReturns struct {
		result1 []worker.Worker
		result2 error
	}
	allSatisfyingReturnsOnCall map[int]struct {
		result1 []worker.Worker
		result2 error
	}
	RunningWorkersStub        func() ([]worker.Worker, error)
	runningWorkersMutex       sync.RWMutex
	runningWorkersArgsForCall []struct{}
	runningWorkersReturns     struct {
		result1 []worker.Worker
		result2 error
	}
	runningWorkersReturnsOnCall map[int]struct {
		result1 []worker.Worker
		result2 error
	}
	GetWorkerStub        func(workerName string) (worker.Worker, error)
	getWorkerMutex       sync.RWMutex
	getWorkerArgsForCall []struct {
		workerName string
	}
	getWorkerReturns struct {
		result1 worker.Worker
		result2 error
	}
	getWorkerReturnsOnCall map[int]struct {
		result1 worker.Worker
		result2 error
	}
	ActiveContainersStub        func() int
	activeContainersMutex       sync.RWMutex
	activeContainersArgsForCall []struct{}
	activeContainersReturns     struct {
		result1 int
	}
	activeContainersReturnsOnCall map[int]struct {
		result1 int
	}
	DescriptionStub        func() string
	descriptionMutex       sync.RWMutex
	descriptionArgsForCall []struct{}
	descriptionReturns     struct {
		result1 string
	}
	descriptionReturnsOnCall map[int]struct {
		result1 string
	}
	NameStub        func() string
	nameMutex       sync.RWMutex
	nameArgsForCall []struct{}
	nameReturns     struct {
		result1 string
	}
	nameReturnsOnCall map[int]struct {
		result1 string
	}
	AddressStub        func() *string
	addressMutex       sync.RWMutex
	addressArgsForCall []struct{}
	addressReturns     struct {
		result1 *string
	}
	addressReturnsOnCall map[int]struct {
		result1 *string
	}
	ResourceTypesStub        func() []atc.WorkerResourceType
	resourceTypesMutex       sync.RWMutex
	resourceTypesArgsForCall []struct{}
	resourceTypesReturns     struct {
		result1 []atc.WorkerResourceType
	}
	resourceTypesReturnsOnCall map[int]struct {
		result1 []atc.WorkerResourceType
	}
	TagsStub        func() atc.Tags
	tagsMutex       sync.RWMutex
	tagsArgsForCall []struct{}
	tagsReturns     struct {
		result1 atc.Tags
	}
	tagsReturnsOnCall map[int]struct {
		result1 atc.Tags
	}
	UptimeStub        func() time.Duration
	uptimeMutex       sync.RWMutex
	uptimeArgsForCall []struct{}
	uptimeReturns     struct {
		result1 time.Duration
	}
	uptimeReturnsOnCall map[int]struct {
		result1 time.Duration
	}
	IsOwnedByTeamStub        func() bool
	isOwnedByTeamMutex       sync.RWMutex
	isOwnedByTeamArgsForCall []struct{}
	isOwnedByTeamReturns     struct {
		result1 bool
	}
	isOwnedByTeamReturnsOnCall map[int]struct {
		result1 bool
	}
	invocations      map[string][][]interface{}
	invocationsMutex sync.RWMutex
}

func (fake *FakeWorker) FindOrCreateBuildContainer(arg1 lager.Logger, arg2 <-chan os.Signal, arg3 worker.ImageFetchingDelegate, arg4 worker.Identifier, arg5 worker.Metadata, arg6 worker.ContainerSpec, arg7 atc.ResourceTypes, arg8 map[string]string) (worker.Container, error) {
	fake.findOrCreateBuildContainerMutex.Lock()
	ret, specificReturn := fake.findOrCreateBuildContainerReturnsOnCall[len(fake.findOrCreateBuildContainerArgsForCall)]
	fake.findOrCreateBuildContainerArgsForCall = append(fake.findOrCreateBuildContainerArgsForCall, struct {
		arg1 lager.Logger
		arg2 <-chan os.Signal
		arg3 worker.ImageFetchingDelegate
		arg4 worker.Identifier
		arg5 worker.Metadata
		arg6 worker.ContainerSpec
		arg7 atc.ResourceTypes
		arg8 map[string]string
	}{arg1, arg2, arg3, arg4, arg5, arg6, arg7, arg8})
	fake.recordInvocation("FindOrCreateBuildContainer", []interface{}{arg1, arg2, arg3, arg4, arg5, arg6, arg7, arg8})
	fake.findOrCreateBuildContainerMutex.Unlock()
	if fake.FindOrCreateBuildContainerStub != nil {
		return fake.FindOrCreateBuildContainerStub(arg1, arg2, arg3, arg4, arg5, arg6, arg7, arg8)
	}
	if specificReturn {
		return ret.result1, ret.result2
	}
	return fake.findOrCreateBuildContainerReturns.result1, fake.findOrCreateBuildContainerReturns.result2
}

func (fake *FakeWorker) FindOrCreateBuildContainerCallCount() int {
	fake.findOrCreateBuildContainerMutex.RLock()
	defer fake.findOrCreateBuildContainerMutex.RUnlock()
	return len(fake.findOrCreateBuildContainerArgsForCall)
}

func (fake *FakeWorker) FindOrCreateBuildContainerArgsForCall(i int) (lager.Logger, <-chan os.Signal, worker.ImageFetchingDelegate, worker.Identifier, worker.Metadata, worker.ContainerSpec, atc.ResourceTypes, map[string]string) {
	fake.findOrCreateBuildContainerMutex.RLock()
	defer fake.findOrCreateBuildContainerMutex.RUnlock()
	return fake.findOrCreateBuildContainerArgsForCall[i].arg1, fake.findOrCreateBuildContainerArgsForCall[i].arg2, fake.findOrCreateBuildContainerArgsForCall[i].arg3, fake.findOrCreateBuildContainerArgsForCall[i].arg4, fake.findOrCreateBuildContainerArgsForCall[i].arg5, fake.findOrCreateBuildContainerArgsForCall[i].arg6, fake.findOrCreateBuildContainerArgsForCall[i].arg7, fake.findOrCreateBuildContainerArgsForCall[i].arg8
}

func (fake *FakeWorker) FindOrCreateBuildContainerReturns(result1 worker.Container, result2 error) {
	fake.FindOrCreateBuildContainerStub = nil
	fake.findOrCreateBuildContainerReturns = struct {
		result1 worker.Container
		result2 error
	}{result1, result2}
}

<<<<<<< HEAD
func (fake *FakeWorker) CreateResourceGetContainer(logger lager.Logger, cancel <-chan os.Signal, delegate worker.ImageFetchingDelegate, id worker.Identifier, metadata worker.Metadata, spec worker.ContainerSpec, resourceTypes atc.ResourceTypes, outputPaths map[string]string, resourceType string, version atc.Version, source atc.Source, params atc.Params) (worker.Container, error) {
	fake.createResourceGetContainerMutex.Lock()
	fake.createResourceGetContainerArgsForCall = append(fake.createResourceGetContainerArgsForCall, struct {
=======
func (fake *FakeWorker) FindOrCreateBuildContainerReturnsOnCall(i int, result1 worker.Container, result2 error) {
	fake.FindOrCreateBuildContainerStub = nil
	if fake.findOrCreateBuildContainerReturnsOnCall == nil {
		fake.findOrCreateBuildContainerReturnsOnCall = make(map[int]struct {
			result1 worker.Container
			result2 error
		})
	}
	fake.findOrCreateBuildContainerReturnsOnCall[i] = struct {
		result1 worker.Container
		result2 error
	}{result1, result2}
}

func (fake *FakeWorker) FindOrCreateResourceGetContainer(logger lager.Logger, resourceUser dbng.ResourceUser, cancel <-chan os.Signal, delegate worker.ImageFetchingDelegate, id worker.Identifier, metadata worker.Metadata, spec worker.ContainerSpec, resourceTypes atc.ResourceTypes, outputPaths map[string]string, resourceType string, version atc.Version, source atc.Source, params atc.Params) (worker.Container, error) {
	fake.findOrCreateResourceGetContainerMutex.Lock()
	ret, specificReturn := fake.findOrCreateResourceGetContainerReturnsOnCall[len(fake.findOrCreateResourceGetContainerArgsForCall)]
	fake.findOrCreateResourceGetContainerArgsForCall = append(fake.findOrCreateResourceGetContainerArgsForCall, struct {
>>>>>>> 354ec7ae
		logger        lager.Logger
		resourceUser  dbng.ResourceUser
		cancel        <-chan os.Signal
		delegate      worker.ImageFetchingDelegate
		id            worker.Identifier
		metadata      worker.Metadata
		spec          worker.ContainerSpec
		resourceTypes atc.ResourceTypes
		outputPaths   map[string]string
		resourceType  string
		version       atc.Version
		source        atc.Source
		params        atc.Params
<<<<<<< HEAD
	}{logger, cancel, delegate, id, metadata, spec, resourceTypes, outputPaths, resourceType, version, source, params})
	fake.recordInvocation("CreateResourceGetContainer", []interface{}{logger, cancel, delegate, id, metadata, spec, resourceTypes, outputPaths, resourceType, version, source, params})
	fake.createResourceGetContainerMutex.Unlock()
	if fake.CreateResourceGetContainerStub != nil {
		return fake.CreateResourceGetContainerStub(logger, cancel, delegate, id, metadata, spec, resourceTypes, outputPaths, resourceType, version, source, params)
=======
	}{logger, resourceUser, cancel, delegate, id, metadata, spec, resourceTypes, outputPaths, resourceType, version, source, params})
	fake.recordInvocation("FindOrCreateResourceGetContainer", []interface{}{logger, resourceUser, cancel, delegate, id, metadata, spec, resourceTypes, outputPaths, resourceType, version, source, params})
	fake.findOrCreateResourceGetContainerMutex.Unlock()
	if fake.FindOrCreateResourceGetContainerStub != nil {
		return fake.FindOrCreateResourceGetContainerStub(logger, resourceUser, cancel, delegate, id, metadata, spec, resourceTypes, outputPaths, resourceType, version, source, params)
	}
	if specificReturn {
		return ret.result1, ret.result2
>>>>>>> 354ec7ae
	}
	return fake.createResourceGetContainerReturns.result1, fake.createResourceGetContainerReturns.result2
}

func (fake *FakeWorker) CreateResourceGetContainerCallCount() int {
	fake.createResourceGetContainerMutex.RLock()
	defer fake.createResourceGetContainerMutex.RUnlock()
	return len(fake.createResourceGetContainerArgsForCall)
}

<<<<<<< HEAD
func (fake *FakeWorker) CreateResourceGetContainerArgsForCall(i int) (lager.Logger, <-chan os.Signal, worker.ImageFetchingDelegate, worker.Identifier, worker.Metadata, worker.ContainerSpec, atc.ResourceTypes, map[string]string, string, atc.Version, atc.Source, atc.Params) {
	fake.createResourceGetContainerMutex.RLock()
	defer fake.createResourceGetContainerMutex.RUnlock()
	return fake.createResourceGetContainerArgsForCall[i].logger, fake.createResourceGetContainerArgsForCall[i].cancel, fake.createResourceGetContainerArgsForCall[i].delegate, fake.createResourceGetContainerArgsForCall[i].id, fake.createResourceGetContainerArgsForCall[i].metadata, fake.createResourceGetContainerArgsForCall[i].spec, fake.createResourceGetContainerArgsForCall[i].resourceTypes, fake.createResourceGetContainerArgsForCall[i].outputPaths, fake.createResourceGetContainerArgsForCall[i].resourceType, fake.createResourceGetContainerArgsForCall[i].version, fake.createResourceGetContainerArgsForCall[i].source, fake.createResourceGetContainerArgsForCall[i].params
=======
func (fake *FakeWorker) FindOrCreateResourceGetContainerArgsForCall(i int) (lager.Logger, dbng.ResourceUser, <-chan os.Signal, worker.ImageFetchingDelegate, worker.Identifier, worker.Metadata, worker.ContainerSpec, atc.ResourceTypes, map[string]string, string, atc.Version, atc.Source, atc.Params) {
	fake.findOrCreateResourceGetContainerMutex.RLock()
	defer fake.findOrCreateResourceGetContainerMutex.RUnlock()
	return fake.findOrCreateResourceGetContainerArgsForCall[i].logger, fake.findOrCreateResourceGetContainerArgsForCall[i].resourceUser, fake.findOrCreateResourceGetContainerArgsForCall[i].cancel, fake.findOrCreateResourceGetContainerArgsForCall[i].delegate, fake.findOrCreateResourceGetContainerArgsForCall[i].id, fake.findOrCreateResourceGetContainerArgsForCall[i].metadata, fake.findOrCreateResourceGetContainerArgsForCall[i].spec, fake.findOrCreateResourceGetContainerArgsForCall[i].resourceTypes, fake.findOrCreateResourceGetContainerArgsForCall[i].outputPaths, fake.findOrCreateResourceGetContainerArgsForCall[i].resourceType, fake.findOrCreateResourceGetContainerArgsForCall[i].version, fake.findOrCreateResourceGetContainerArgsForCall[i].source, fake.findOrCreateResourceGetContainerArgsForCall[i].params
>>>>>>> 354ec7ae
}

func (fake *FakeWorker) CreateResourceGetContainerReturns(result1 worker.Container, result2 error) {
	fake.CreateResourceGetContainerStub = nil
	fake.createResourceGetContainerReturns = struct {
		result1 worker.Container
		result2 error
	}{result1, result2}
}

func (fake *FakeWorker) FindOrCreateResourceGetContainerReturnsOnCall(i int, result1 worker.Container, result2 error) {
	fake.FindOrCreateResourceGetContainerStub = nil
	if fake.findOrCreateResourceGetContainerReturnsOnCall == nil {
		fake.findOrCreateResourceGetContainerReturnsOnCall = make(map[int]struct {
			result1 worker.Container
			result2 error
		})
	}
	fake.findOrCreateResourceGetContainerReturnsOnCall[i] = struct {
		result1 worker.Container
		result2 error
	}{result1, result2}
}

func (fake *FakeWorker) FindOrCreateResourceCheckContainer(logger lager.Logger, resourceUser dbng.ResourceUser, cancel <-chan os.Signal, delegate worker.ImageFetchingDelegate, id worker.Identifier, metadata worker.Metadata, spec worker.ContainerSpec, resourceTypes atc.ResourceTypes, resourceType string, source atc.Source) (worker.Container, error) {
	fake.findOrCreateResourceCheckContainerMutex.Lock()
	ret, specificReturn := fake.findOrCreateResourceCheckContainerReturnsOnCall[len(fake.findOrCreateResourceCheckContainerArgsForCall)]
	fake.findOrCreateResourceCheckContainerArgsForCall = append(fake.findOrCreateResourceCheckContainerArgsForCall, struct {
		logger        lager.Logger
		resourceUser  dbng.ResourceUser
		cancel        <-chan os.Signal
		delegate      worker.ImageFetchingDelegate
		id            worker.Identifier
		metadata      worker.Metadata
		spec          worker.ContainerSpec
		resourceTypes atc.ResourceTypes
		resourceType  string
		source        atc.Source
	}{logger, resourceUser, cancel, delegate, id, metadata, spec, resourceTypes, resourceType, source})
	fake.recordInvocation("FindOrCreateResourceCheckContainer", []interface{}{logger, resourceUser, cancel, delegate, id, metadata, spec, resourceTypes, resourceType, source})
	fake.findOrCreateResourceCheckContainerMutex.Unlock()
	if fake.FindOrCreateResourceCheckContainerStub != nil {
		return fake.FindOrCreateResourceCheckContainerStub(logger, resourceUser, cancel, delegate, id, metadata, spec, resourceTypes, resourceType, source)
	}
	if specificReturn {
		return ret.result1, ret.result2
	}
	return fake.findOrCreateResourceCheckContainerReturns.result1, fake.findOrCreateResourceCheckContainerReturns.result2
}

func (fake *FakeWorker) FindOrCreateResourceCheckContainerCallCount() int {
	fake.findOrCreateResourceCheckContainerMutex.RLock()
	defer fake.findOrCreateResourceCheckContainerMutex.RUnlock()
	return len(fake.findOrCreateResourceCheckContainerArgsForCall)
}

func (fake *FakeWorker) FindOrCreateResourceCheckContainerArgsForCall(i int) (lager.Logger, dbng.ResourceUser, <-chan os.Signal, worker.ImageFetchingDelegate, worker.Identifier, worker.Metadata, worker.ContainerSpec, atc.ResourceTypes, string, atc.Source) {
	fake.findOrCreateResourceCheckContainerMutex.RLock()
	defer fake.findOrCreateResourceCheckContainerMutex.RUnlock()
	return fake.findOrCreateResourceCheckContainerArgsForCall[i].logger, fake.findOrCreateResourceCheckContainerArgsForCall[i].resourceUser, fake.findOrCreateResourceCheckContainerArgsForCall[i].cancel, fake.findOrCreateResourceCheckContainerArgsForCall[i].delegate, fake.findOrCreateResourceCheckContainerArgsForCall[i].id, fake.findOrCreateResourceCheckContainerArgsForCall[i].metadata, fake.findOrCreateResourceCheckContainerArgsForCall[i].spec, fake.findOrCreateResourceCheckContainerArgsForCall[i].resourceTypes, fake.findOrCreateResourceCheckContainerArgsForCall[i].resourceType, fake.findOrCreateResourceCheckContainerArgsForCall[i].source
}

func (fake *FakeWorker) FindOrCreateResourceCheckContainerReturns(result1 worker.Container, result2 error) {
	fake.FindOrCreateResourceCheckContainerStub = nil
	fake.findOrCreateResourceCheckContainerReturns = struct {
		result1 worker.Container
		result2 error
	}{result1, result2}
}

func (fake *FakeWorker) FindOrCreateResourceCheckContainerReturnsOnCall(i int, result1 worker.Container, result2 error) {
	fake.FindOrCreateResourceCheckContainerStub = nil
	if fake.findOrCreateResourceCheckContainerReturnsOnCall == nil {
		fake.findOrCreateResourceCheckContainerReturnsOnCall = make(map[int]struct {
			result1 worker.Container
			result2 error
		})
	}
	fake.findOrCreateResourceCheckContainerReturnsOnCall[i] = struct {
		result1 worker.Container
		result2 error
	}{result1, result2}
}

func (fake *FakeWorker) CreateVolumeForResourceCache(logger lager.Logger, vs worker.VolumeSpec, resourceCache *dbng.UsedResourceCache) (worker.Volume, error) {
	fake.createVolumeForResourceCacheMutex.Lock()
	ret, specificReturn := fake.createVolumeForResourceCacheReturnsOnCall[len(fake.createVolumeForResourceCacheArgsForCall)]
	fake.createVolumeForResourceCacheArgsForCall = append(fake.createVolumeForResourceCacheArgsForCall, struct {
		logger        lager.Logger
		vs            worker.VolumeSpec
		resourceCache *dbng.UsedResourceCache
	}{logger, vs, resourceCache})
	fake.recordInvocation("CreateVolumeForResourceCache", []interface{}{logger, vs, resourceCache})
	fake.createVolumeForResourceCacheMutex.Unlock()
	if fake.CreateVolumeForResourceCacheStub != nil {
		return fake.CreateVolumeForResourceCacheStub(logger, vs, resourceCache)
	}
	if specificReturn {
		return ret.result1, ret.result2
	}
	return fake.createVolumeForResourceCacheReturns.result1, fake.createVolumeForResourceCacheReturns.result2
}

func (fake *FakeWorker) CreateVolumeForResourceCacheCallCount() int {
	fake.createVolumeForResourceCacheMutex.RLock()
	defer fake.createVolumeForResourceCacheMutex.RUnlock()
	return len(fake.createVolumeForResourceCacheArgsForCall)
}

func (fake *FakeWorker) CreateVolumeForResourceCacheArgsForCall(i int) (lager.Logger, worker.VolumeSpec, *dbng.UsedResourceCache) {
	fake.createVolumeForResourceCacheMutex.RLock()
	defer fake.createVolumeForResourceCacheMutex.RUnlock()
	return fake.createVolumeForResourceCacheArgsForCall[i].logger, fake.createVolumeForResourceCacheArgsForCall[i].vs, fake.createVolumeForResourceCacheArgsForCall[i].resourceCache
}

func (fake *FakeWorker) CreateVolumeForResourceCacheReturns(result1 worker.Volume, result2 error) {
	fake.CreateVolumeForResourceCacheStub = nil
	fake.createVolumeForResourceCacheReturns = struct {
		result1 worker.Volume
		result2 error
	}{result1, result2}
}

func (fake *FakeWorker) CreateVolumeForResourceCacheReturnsOnCall(i int, result1 worker.Volume, result2 error) {
	fake.CreateVolumeForResourceCacheStub = nil
	if fake.createVolumeForResourceCacheReturnsOnCall == nil {
		fake.createVolumeForResourceCacheReturnsOnCall = make(map[int]struct {
			result1 worker.Volume
			result2 error
		})
	}
	fake.createVolumeForResourceCacheReturnsOnCall[i] = struct {
		result1 worker.Volume
		result2 error
	}{result1, result2}
}

func (fake *FakeWorker) FindInitializedVolumeForResourceCache(logger lager.Logger, resourceCache *dbng.UsedResourceCache) (worker.Volume, bool, error) {
	fake.findInitializedVolumeForResourceCacheMutex.Lock()
	ret, specificReturn := fake.findInitializedVolumeForResourceCacheReturnsOnCall[len(fake.findInitializedVolumeForResourceCacheArgsForCall)]
	fake.findInitializedVolumeForResourceCacheArgsForCall = append(fake.findInitializedVolumeForResourceCacheArgsForCall, struct {
		logger        lager.Logger
		resourceCache *dbng.UsedResourceCache
	}{logger, resourceCache})
	fake.recordInvocation("FindInitializedVolumeForResourceCache", []interface{}{logger, resourceCache})
	fake.findInitializedVolumeForResourceCacheMutex.Unlock()
	if fake.FindInitializedVolumeForResourceCacheStub != nil {
		return fake.FindInitializedVolumeForResourceCacheStub(logger, resourceCache)
	}
	if specificReturn {
		return ret.result1, ret.result2, ret.result3
	}
	return fake.findInitializedVolumeForResourceCacheReturns.result1, fake.findInitializedVolumeForResourceCacheReturns.result2, fake.findInitializedVolumeForResourceCacheReturns.result3
}

func (fake *FakeWorker) FindInitializedVolumeForResourceCacheCallCount() int {
	fake.findInitializedVolumeForResourceCacheMutex.RLock()
	defer fake.findInitializedVolumeForResourceCacheMutex.RUnlock()
	return len(fake.findInitializedVolumeForResourceCacheArgsForCall)
}

func (fake *FakeWorker) FindInitializedVolumeForResourceCacheArgsForCall(i int) (lager.Logger, *dbng.UsedResourceCache) {
	fake.findInitializedVolumeForResourceCacheMutex.RLock()
	defer fake.findInitializedVolumeForResourceCacheMutex.RUnlock()
	return fake.findInitializedVolumeForResourceCacheArgsForCall[i].logger, fake.findInitializedVolumeForResourceCacheArgsForCall[i].resourceCache
}

func (fake *FakeWorker) FindInitializedVolumeForResourceCacheReturns(result1 worker.Volume, result2 bool, result3 error) {
	fake.FindInitializedVolumeForResourceCacheStub = nil
	fake.findInitializedVolumeForResourceCacheReturns = struct {
		result1 worker.Volume
		result2 bool
		result3 error
	}{result1, result2, result3}
}

func (fake *FakeWorker) FindInitializedVolumeForResourceCacheReturnsOnCall(i int, result1 worker.Volume, result2 bool, result3 error) {
	fake.FindInitializedVolumeForResourceCacheStub = nil
	if fake.findInitializedVolumeForResourceCacheReturnsOnCall == nil {
		fake.findInitializedVolumeForResourceCacheReturnsOnCall = make(map[int]struct {
			result1 worker.Volume
			result2 bool
			result3 error
		})
	}
	fake.findInitializedVolumeForResourceCacheReturnsOnCall[i] = struct {
		result1 worker.Volume
		result2 bool
		result3 error
	}{result1, result2, result3}
}

func (fake *FakeWorker) FindContainerForIdentifier(arg1 lager.Logger, arg2 worker.Identifier) (worker.Container, bool, error) {
	fake.findContainerForIdentifierMutex.Lock()
	ret, specificReturn := fake.findContainerForIdentifierReturnsOnCall[len(fake.findContainerForIdentifierArgsForCall)]
	fake.findContainerForIdentifierArgsForCall = append(fake.findContainerForIdentifierArgsForCall, struct {
		arg1 lager.Logger
		arg2 worker.Identifier
	}{arg1, arg2})
	fake.recordInvocation("FindContainerForIdentifier", []interface{}{arg1, arg2})
	fake.findContainerForIdentifierMutex.Unlock()
	if fake.FindContainerForIdentifierStub != nil {
		return fake.FindContainerForIdentifierStub(arg1, arg2)
	}
	if specificReturn {
		return ret.result1, ret.result2, ret.result3
	}
	return fake.findContainerForIdentifierReturns.result1, fake.findContainerForIdentifierReturns.result2, fake.findContainerForIdentifierReturns.result3
}

func (fake *FakeWorker) FindContainerForIdentifierCallCount() int {
	fake.findContainerForIdentifierMutex.RLock()
	defer fake.findContainerForIdentifierMutex.RUnlock()
	return len(fake.findContainerForIdentifierArgsForCall)
}

func (fake *FakeWorker) FindContainerForIdentifierArgsForCall(i int) (lager.Logger, worker.Identifier) {
	fake.findContainerForIdentifierMutex.RLock()
	defer fake.findContainerForIdentifierMutex.RUnlock()
	return fake.findContainerForIdentifierArgsForCall[i].arg1, fake.findContainerForIdentifierArgsForCall[i].arg2
}

func (fake *FakeWorker) FindContainerForIdentifierReturns(result1 worker.Container, result2 bool, result3 error) {
	fake.FindContainerForIdentifierStub = nil
	fake.findContainerForIdentifierReturns = struct {
		result1 worker.Container
		result2 bool
		result3 error
	}{result1, result2, result3}
}

func (fake *FakeWorker) FindContainerForIdentifierReturnsOnCall(i int, result1 worker.Container, result2 bool, result3 error) {
	fake.FindContainerForIdentifierStub = nil
	if fake.findContainerForIdentifierReturnsOnCall == nil {
		fake.findContainerForIdentifierReturnsOnCall = make(map[int]struct {
			result1 worker.Container
			result2 bool
			result3 error
		})
	}
	fake.findContainerForIdentifierReturnsOnCall[i] = struct {
		result1 worker.Container
		result2 bool
		result3 error
	}{result1, result2, result3}
}

func (fake *FakeWorker) FindContainerByHandle(arg1 lager.Logger, arg2 string, arg3 int) (worker.Container, bool, error) {
	fake.findContainerByHandleMutex.Lock()
	ret, specificReturn := fake.findContainerByHandleReturnsOnCall[len(fake.findContainerByHandleArgsForCall)]
	fake.findContainerByHandleArgsForCall = append(fake.findContainerByHandleArgsForCall, struct {
		arg1 lager.Logger
		arg2 string
		arg3 int
	}{arg1, arg2, arg3})
	fake.recordInvocation("FindContainerByHandle", []interface{}{arg1, arg2, arg3})
	fake.findContainerByHandleMutex.Unlock()
	if fake.FindContainerByHandleStub != nil {
		return fake.FindContainerByHandleStub(arg1, arg2, arg3)
	}
	if specificReturn {
		return ret.result1, ret.result2, ret.result3
	}
	return fake.findContainerByHandleReturns.result1, fake.findContainerByHandleReturns.result2, fake.findContainerByHandleReturns.result3
}

func (fake *FakeWorker) FindContainerByHandleCallCount() int {
	fake.findContainerByHandleMutex.RLock()
	defer fake.findContainerByHandleMutex.RUnlock()
	return len(fake.findContainerByHandleArgsForCall)
}

func (fake *FakeWorker) FindContainerByHandleArgsForCall(i int) (lager.Logger, string, int) {
	fake.findContainerByHandleMutex.RLock()
	defer fake.findContainerByHandleMutex.RUnlock()
	return fake.findContainerByHandleArgsForCall[i].arg1, fake.findContainerByHandleArgsForCall[i].arg2, fake.findContainerByHandleArgsForCall[i].arg3
}

func (fake *FakeWorker) FindContainerByHandleReturns(result1 worker.Container, result2 bool, result3 error) {
	fake.FindContainerByHandleStub = nil
	fake.findContainerByHandleReturns = struct {
		result1 worker.Container
		result2 bool
		result3 error
	}{result1, result2, result3}
}

func (fake *FakeWorker) FindContainerByHandleReturnsOnCall(i int, result1 worker.Container, result2 bool, result3 error) {
	fake.FindContainerByHandleStub = nil
	if fake.findContainerByHandleReturnsOnCall == nil {
		fake.findContainerByHandleReturnsOnCall = make(map[int]struct {
			result1 worker.Container
			result2 bool
			result3 error
		})
	}
	fake.findContainerByHandleReturnsOnCall[i] = struct {
		result1 worker.Container
		result2 bool
		result3 error
	}{result1, result2, result3}
}

func (fake *FakeWorker) FindResourceTypeByPath(path string) (atc.WorkerResourceType, bool) {
	fake.findResourceTypeByPathMutex.Lock()
	ret, specificReturn := fake.findResourceTypeByPathReturnsOnCall[len(fake.findResourceTypeByPathArgsForCall)]
	fake.findResourceTypeByPathArgsForCall = append(fake.findResourceTypeByPathArgsForCall, struct {
		path string
	}{path})
	fake.recordInvocation("FindResourceTypeByPath", []interface{}{path})
	fake.findResourceTypeByPathMutex.Unlock()
	if fake.FindResourceTypeByPathStub != nil {
		return fake.FindResourceTypeByPathStub(path)
	}
	if specificReturn {
		return ret.result1, ret.result2
	}
	return fake.findResourceTypeByPathReturns.result1, fake.findResourceTypeByPathReturns.result2
}

func (fake *FakeWorker) FindResourceTypeByPathCallCount() int {
	fake.findResourceTypeByPathMutex.RLock()
	defer fake.findResourceTypeByPathMutex.RUnlock()
	return len(fake.findResourceTypeByPathArgsForCall)
}

func (fake *FakeWorker) FindResourceTypeByPathArgsForCall(i int) string {
	fake.findResourceTypeByPathMutex.RLock()
	defer fake.findResourceTypeByPathMutex.RUnlock()
	return fake.findResourceTypeByPathArgsForCall[i].path
}

func (fake *FakeWorker) FindResourceTypeByPathReturns(result1 atc.WorkerResourceType, result2 bool) {
	fake.FindResourceTypeByPathStub = nil
	fake.findResourceTypeByPathReturns = struct {
		result1 atc.WorkerResourceType
		result2 bool
	}{result1, result2}
}

func (fake *FakeWorker) FindResourceTypeByPathReturnsOnCall(i int, result1 atc.WorkerResourceType, result2 bool) {
	fake.FindResourceTypeByPathStub = nil
	if fake.findResourceTypeByPathReturnsOnCall == nil {
		fake.findResourceTypeByPathReturnsOnCall = make(map[int]struct {
			result1 atc.WorkerResourceType
			result2 bool
		})
	}
	fake.findResourceTypeByPathReturnsOnCall[i] = struct {
		result1 atc.WorkerResourceType
		result2 bool
	}{result1, result2}
}

func (fake *FakeWorker) LookupVolume(arg1 lager.Logger, arg2 string) (worker.Volume, bool, error) {
	fake.lookupVolumeMutex.Lock()
	ret, specificReturn := fake.lookupVolumeReturnsOnCall[len(fake.lookupVolumeArgsForCall)]
	fake.lookupVolumeArgsForCall = append(fake.lookupVolumeArgsForCall, struct {
		arg1 lager.Logger
		arg2 string
	}{arg1, arg2})
	fake.recordInvocation("LookupVolume", []interface{}{arg1, arg2})
	fake.lookupVolumeMutex.Unlock()
	if fake.LookupVolumeStub != nil {
		return fake.LookupVolumeStub(arg1, arg2)
	}
	if specificReturn {
		return ret.result1, ret.result2, ret.result3
	}
	return fake.lookupVolumeReturns.result1, fake.lookupVolumeReturns.result2, fake.lookupVolumeReturns.result3
}

func (fake *FakeWorker) LookupVolumeCallCount() int {
	fake.lookupVolumeMutex.RLock()
	defer fake.lookupVolumeMutex.RUnlock()
	return len(fake.lookupVolumeArgsForCall)
}

func (fake *FakeWorker) LookupVolumeArgsForCall(i int) (lager.Logger, string) {
	fake.lookupVolumeMutex.RLock()
	defer fake.lookupVolumeMutex.RUnlock()
	return fake.lookupVolumeArgsForCall[i].arg1, fake.lookupVolumeArgsForCall[i].arg2
}

func (fake *FakeWorker) LookupVolumeReturns(result1 worker.Volume, result2 bool, result3 error) {
	fake.LookupVolumeStub = nil
	fake.lookupVolumeReturns = struct {
		result1 worker.Volume
		result2 bool
		result3 error
	}{result1, result2, result3}
}

func (fake *FakeWorker) LookupVolumeReturnsOnCall(i int, result1 worker.Volume, result2 bool, result3 error) {
	fake.LookupVolumeStub = nil
	if fake.lookupVolumeReturnsOnCall == nil {
		fake.lookupVolumeReturnsOnCall = make(map[int]struct {
			result1 worker.Volume
			result2 bool
			result3 error
		})
	}
	fake.lookupVolumeReturnsOnCall[i] = struct {
		result1 worker.Volume
		result2 bool
		result3 error
	}{result1, result2, result3}
}

func (fake *FakeWorker) Satisfying(arg1 worker.WorkerSpec, arg2 atc.ResourceTypes) (worker.Worker, error) {
	fake.satisfyingMutex.Lock()
	ret, specificReturn := fake.satisfyingReturnsOnCall[len(fake.satisfyingArgsForCall)]
	fake.satisfyingArgsForCall = append(fake.satisfyingArgsForCall, struct {
		arg1 worker.WorkerSpec
		arg2 atc.ResourceTypes
	}{arg1, arg2})
	fake.recordInvocation("Satisfying", []interface{}{arg1, arg2})
	fake.satisfyingMutex.Unlock()
	if fake.SatisfyingStub != nil {
		return fake.SatisfyingStub(arg1, arg2)
	}
	if specificReturn {
		return ret.result1, ret.result2
	}
	return fake.satisfyingReturns.result1, fake.satisfyingReturns.result2
}

func (fake *FakeWorker) SatisfyingCallCount() int {
	fake.satisfyingMutex.RLock()
	defer fake.satisfyingMutex.RUnlock()
	return len(fake.satisfyingArgsForCall)
}

func (fake *FakeWorker) SatisfyingArgsForCall(i int) (worker.WorkerSpec, atc.ResourceTypes) {
	fake.satisfyingMutex.RLock()
	defer fake.satisfyingMutex.RUnlock()
	return fake.satisfyingArgsForCall[i].arg1, fake.satisfyingArgsForCall[i].arg2
}

func (fake *FakeWorker) SatisfyingReturns(result1 worker.Worker, result2 error) {
	fake.SatisfyingStub = nil
	fake.satisfyingReturns = struct {
		result1 worker.Worker
		result2 error
	}{result1, result2}
}

func (fake *FakeWorker) SatisfyingReturnsOnCall(i int, result1 worker.Worker, result2 error) {
	fake.SatisfyingStub = nil
	if fake.satisfyingReturnsOnCall == nil {
		fake.satisfyingReturnsOnCall = make(map[int]struct {
			result1 worker.Worker
			result2 error
		})
	}
	fake.satisfyingReturnsOnCall[i] = struct {
		result1 worker.Worker
		result2 error
	}{result1, result2}
}

func (fake *FakeWorker) AllSatisfying(arg1 worker.WorkerSpec, arg2 atc.ResourceTypes) ([]worker.Worker, error) {
	fake.allSatisfyingMutex.Lock()
	ret, specificReturn := fake.allSatisfyingReturnsOnCall[len(fake.allSatisfyingArgsForCall)]
	fake.allSatisfyingArgsForCall = append(fake.allSatisfyingArgsForCall, struct {
		arg1 worker.WorkerSpec
		arg2 atc.ResourceTypes
	}{arg1, arg2})
	fake.recordInvocation("AllSatisfying", []interface{}{arg1, arg2})
	fake.allSatisfyingMutex.Unlock()
	if fake.AllSatisfyingStub != nil {
		return fake.AllSatisfyingStub(arg1, arg2)
	}
	if specificReturn {
		return ret.result1, ret.result2
	}
	return fake.allSatisfyingReturns.result1, fake.allSatisfyingReturns.result2
}

func (fake *FakeWorker) AllSatisfyingCallCount() int {
	fake.allSatisfyingMutex.RLock()
	defer fake.allSatisfyingMutex.RUnlock()
	return len(fake.allSatisfyingArgsForCall)
}

func (fake *FakeWorker) AllSatisfyingArgsForCall(i int) (worker.WorkerSpec, atc.ResourceTypes) {
	fake.allSatisfyingMutex.RLock()
	defer fake.allSatisfyingMutex.RUnlock()
	return fake.allSatisfyingArgsForCall[i].arg1, fake.allSatisfyingArgsForCall[i].arg2
}

func (fake *FakeWorker) AllSatisfyingReturns(result1 []worker.Worker, result2 error) {
	fake.AllSatisfyingStub = nil
	fake.allSatisfyingReturns = struct {
		result1 []worker.Worker
		result2 error
	}{result1, result2}
}

func (fake *FakeWorker) AllSatisfyingReturnsOnCall(i int, result1 []worker.Worker, result2 error) {
	fake.AllSatisfyingStub = nil
	if fake.allSatisfyingReturnsOnCall == nil {
		fake.allSatisfyingReturnsOnCall = make(map[int]struct {
			result1 []worker.Worker
			result2 error
		})
	}
	fake.allSatisfyingReturnsOnCall[i] = struct {
		result1 []worker.Worker
		result2 error
	}{result1, result2}
}

func (fake *FakeWorker) RunningWorkers() ([]worker.Worker, error) {
	fake.runningWorkersMutex.Lock()
	ret, specificReturn := fake.runningWorkersReturnsOnCall[len(fake.runningWorkersArgsForCall)]
	fake.runningWorkersArgsForCall = append(fake.runningWorkersArgsForCall, struct{}{})
	fake.recordInvocation("RunningWorkers", []interface{}{})
	fake.runningWorkersMutex.Unlock()
	if fake.RunningWorkersStub != nil {
		return fake.RunningWorkersStub()
	}
	if specificReturn {
		return ret.result1, ret.result2
	}
	return fake.runningWorkersReturns.result1, fake.runningWorkersReturns.result2
}

func (fake *FakeWorker) RunningWorkersCallCount() int {
	fake.runningWorkersMutex.RLock()
	defer fake.runningWorkersMutex.RUnlock()
	return len(fake.runningWorkersArgsForCall)
}

func (fake *FakeWorker) RunningWorkersReturns(result1 []worker.Worker, result2 error) {
	fake.RunningWorkersStub = nil
	fake.runningWorkersReturns = struct {
		result1 []worker.Worker
		result2 error
	}{result1, result2}
}

func (fake *FakeWorker) RunningWorkersReturnsOnCall(i int, result1 []worker.Worker, result2 error) {
	fake.RunningWorkersStub = nil
	if fake.runningWorkersReturnsOnCall == nil {
		fake.runningWorkersReturnsOnCall = make(map[int]struct {
			result1 []worker.Worker
			result2 error
		})
	}
	fake.runningWorkersReturnsOnCall[i] = struct {
		result1 []worker.Worker
		result2 error
	}{result1, result2}
}

func (fake *FakeWorker) GetWorker(workerName string) (worker.Worker, error) {
	fake.getWorkerMutex.Lock()
	ret, specificReturn := fake.getWorkerReturnsOnCall[len(fake.getWorkerArgsForCall)]
	fake.getWorkerArgsForCall = append(fake.getWorkerArgsForCall, struct {
		workerName string
	}{workerName})
	fake.recordInvocation("GetWorker", []interface{}{workerName})
	fake.getWorkerMutex.Unlock()
	if fake.GetWorkerStub != nil {
		return fake.GetWorkerStub(workerName)
	}
	if specificReturn {
		return ret.result1, ret.result2
	}
	return fake.getWorkerReturns.result1, fake.getWorkerReturns.result2
}

func (fake *FakeWorker) GetWorkerCallCount() int {
	fake.getWorkerMutex.RLock()
	defer fake.getWorkerMutex.RUnlock()
	return len(fake.getWorkerArgsForCall)
}

func (fake *FakeWorker) GetWorkerArgsForCall(i int) string {
	fake.getWorkerMutex.RLock()
	defer fake.getWorkerMutex.RUnlock()
	return fake.getWorkerArgsForCall[i].workerName
}

func (fake *FakeWorker) GetWorkerReturns(result1 worker.Worker, result2 error) {
	fake.GetWorkerStub = nil
	fake.getWorkerReturns = struct {
		result1 worker.Worker
		result2 error
	}{result1, result2}
}

func (fake *FakeWorker) GetWorkerReturnsOnCall(i int, result1 worker.Worker, result2 error) {
	fake.GetWorkerStub = nil
	if fake.getWorkerReturnsOnCall == nil {
		fake.getWorkerReturnsOnCall = make(map[int]struct {
			result1 worker.Worker
			result2 error
		})
	}
	fake.getWorkerReturnsOnCall[i] = struct {
		result1 worker.Worker
		result2 error
	}{result1, result2}
}

func (fake *FakeWorker) ActiveContainers() int {
	fake.activeContainersMutex.Lock()
	ret, specificReturn := fake.activeContainersReturnsOnCall[len(fake.activeContainersArgsForCall)]
	fake.activeContainersArgsForCall = append(fake.activeContainersArgsForCall, struct{}{})
	fake.recordInvocation("ActiveContainers", []interface{}{})
	fake.activeContainersMutex.Unlock()
	if fake.ActiveContainersStub != nil {
		return fake.ActiveContainersStub()
	}
	if specificReturn {
		return ret.result1
	}
	return fake.activeContainersReturns.result1
}

func (fake *FakeWorker) ActiveContainersCallCount() int {
	fake.activeContainersMutex.RLock()
	defer fake.activeContainersMutex.RUnlock()
	return len(fake.activeContainersArgsForCall)
}

func (fake *FakeWorker) ActiveContainersReturns(result1 int) {
	fake.ActiveContainersStub = nil
	fake.activeContainersReturns = struct {
		result1 int
	}{result1}
}

func (fake *FakeWorker) ActiveContainersReturnsOnCall(i int, result1 int) {
	fake.ActiveContainersStub = nil
	if fake.activeContainersReturnsOnCall == nil {
		fake.activeContainersReturnsOnCall = make(map[int]struct {
			result1 int
		})
	}
	fake.activeContainersReturnsOnCall[i] = struct {
		result1 int
	}{result1}
}

func (fake *FakeWorker) Description() string {
	fake.descriptionMutex.Lock()
	ret, specificReturn := fake.descriptionReturnsOnCall[len(fake.descriptionArgsForCall)]
	fake.descriptionArgsForCall = append(fake.descriptionArgsForCall, struct{}{})
	fake.recordInvocation("Description", []interface{}{})
	fake.descriptionMutex.Unlock()
	if fake.DescriptionStub != nil {
		return fake.DescriptionStub()
	}
	if specificReturn {
		return ret.result1
	}
	return fake.descriptionReturns.result1
}

func (fake *FakeWorker) DescriptionCallCount() int {
	fake.descriptionMutex.RLock()
	defer fake.descriptionMutex.RUnlock()
	return len(fake.descriptionArgsForCall)
}

func (fake *FakeWorker) DescriptionReturns(result1 string) {
	fake.DescriptionStub = nil
	fake.descriptionReturns = struct {
		result1 string
	}{result1}
}

func (fake *FakeWorker) DescriptionReturnsOnCall(i int, result1 string) {
	fake.DescriptionStub = nil
	if fake.descriptionReturnsOnCall == nil {
		fake.descriptionReturnsOnCall = make(map[int]struct {
			result1 string
		})
	}
	fake.descriptionReturnsOnCall[i] = struct {
		result1 string
	}{result1}
}

func (fake *FakeWorker) Name() string {
	fake.nameMutex.Lock()
	ret, specificReturn := fake.nameReturnsOnCall[len(fake.nameArgsForCall)]
	fake.nameArgsForCall = append(fake.nameArgsForCall, struct{}{})
	fake.recordInvocation("Name", []interface{}{})
	fake.nameMutex.Unlock()
	if fake.NameStub != nil {
		return fake.NameStub()
	}
	if specificReturn {
		return ret.result1
	}
	return fake.nameReturns.result1
}

func (fake *FakeWorker) NameCallCount() int {
	fake.nameMutex.RLock()
	defer fake.nameMutex.RUnlock()
	return len(fake.nameArgsForCall)
}

func (fake *FakeWorker) NameReturns(result1 string) {
	fake.NameStub = nil
	fake.nameReturns = struct {
		result1 string
	}{result1}
}

func (fake *FakeWorker) NameReturnsOnCall(i int, result1 string) {
	fake.NameStub = nil
	if fake.nameReturnsOnCall == nil {
		fake.nameReturnsOnCall = make(map[int]struct {
			result1 string
		})
	}
	fake.nameReturnsOnCall[i] = struct {
		result1 string
	}{result1}
}

func (fake *FakeWorker) Address() *string {
	fake.addressMutex.Lock()
	ret, specificReturn := fake.addressReturnsOnCall[len(fake.addressArgsForCall)]
	fake.addressArgsForCall = append(fake.addressArgsForCall, struct{}{})
	fake.recordInvocation("Address", []interface{}{})
	fake.addressMutex.Unlock()
	if fake.AddressStub != nil {
		return fake.AddressStub()
	}
	if specificReturn {
		return ret.result1
	}
	return fake.addressReturns.result1
}

func (fake *FakeWorker) AddressCallCount() int {
	fake.addressMutex.RLock()
	defer fake.addressMutex.RUnlock()
	return len(fake.addressArgsForCall)
}

func (fake *FakeWorker) AddressReturns(result1 *string) {
	fake.AddressStub = nil
	fake.addressReturns = struct {
		result1 *string
	}{result1}
}

func (fake *FakeWorker) AddressReturnsOnCall(i int, result1 *string) {
	fake.AddressStub = nil
	if fake.addressReturnsOnCall == nil {
		fake.addressReturnsOnCall = make(map[int]struct {
			result1 *string
		})
	}
	fake.addressReturnsOnCall[i] = struct {
		result1 *string
	}{result1}
}

func (fake *FakeWorker) ResourceTypes() []atc.WorkerResourceType {
	fake.resourceTypesMutex.Lock()
	ret, specificReturn := fake.resourceTypesReturnsOnCall[len(fake.resourceTypesArgsForCall)]
	fake.resourceTypesArgsForCall = append(fake.resourceTypesArgsForCall, struct{}{})
	fake.recordInvocation("ResourceTypes", []interface{}{})
	fake.resourceTypesMutex.Unlock()
	if fake.ResourceTypesStub != nil {
		return fake.ResourceTypesStub()
	}
	if specificReturn {
		return ret.result1
	}
	return fake.resourceTypesReturns.result1
}

func (fake *FakeWorker) ResourceTypesCallCount() int {
	fake.resourceTypesMutex.RLock()
	defer fake.resourceTypesMutex.RUnlock()
	return len(fake.resourceTypesArgsForCall)
}

func (fake *FakeWorker) ResourceTypesReturns(result1 []atc.WorkerResourceType) {
	fake.ResourceTypesStub = nil
	fake.resourceTypesReturns = struct {
		result1 []atc.WorkerResourceType
	}{result1}
}

func (fake *FakeWorker) ResourceTypesReturnsOnCall(i int, result1 []atc.WorkerResourceType) {
	fake.ResourceTypesStub = nil
	if fake.resourceTypesReturnsOnCall == nil {
		fake.resourceTypesReturnsOnCall = make(map[int]struct {
			result1 []atc.WorkerResourceType
		})
	}
	fake.resourceTypesReturnsOnCall[i] = struct {
		result1 []atc.WorkerResourceType
	}{result1}
}

func (fake *FakeWorker) Tags() atc.Tags {
	fake.tagsMutex.Lock()
	ret, specificReturn := fake.tagsReturnsOnCall[len(fake.tagsArgsForCall)]
	fake.tagsArgsForCall = append(fake.tagsArgsForCall, struct{}{})
	fake.recordInvocation("Tags", []interface{}{})
	fake.tagsMutex.Unlock()
	if fake.TagsStub != nil {
		return fake.TagsStub()
	}
	if specificReturn {
		return ret.result1
	}
	return fake.tagsReturns.result1
}

func (fake *FakeWorker) TagsCallCount() int {
	fake.tagsMutex.RLock()
	defer fake.tagsMutex.RUnlock()
	return len(fake.tagsArgsForCall)
}

func (fake *FakeWorker) TagsReturns(result1 atc.Tags) {
	fake.TagsStub = nil
	fake.tagsReturns = struct {
		result1 atc.Tags
	}{result1}
}

func (fake *FakeWorker) TagsReturnsOnCall(i int, result1 atc.Tags) {
	fake.TagsStub = nil
	if fake.tagsReturnsOnCall == nil {
		fake.tagsReturnsOnCall = make(map[int]struct {
			result1 atc.Tags
		})
	}
	fake.tagsReturnsOnCall[i] = struct {
		result1 atc.Tags
	}{result1}
}

func (fake *FakeWorker) Uptime() time.Duration {
	fake.uptimeMutex.Lock()
	ret, specificReturn := fake.uptimeReturnsOnCall[len(fake.uptimeArgsForCall)]
	fake.uptimeArgsForCall = append(fake.uptimeArgsForCall, struct{}{})
	fake.recordInvocation("Uptime", []interface{}{})
	fake.uptimeMutex.Unlock()
	if fake.UptimeStub != nil {
		return fake.UptimeStub()
	}
	if specificReturn {
		return ret.result1
	}
	return fake.uptimeReturns.result1
}

func (fake *FakeWorker) UptimeCallCount() int {
	fake.uptimeMutex.RLock()
	defer fake.uptimeMutex.RUnlock()
	return len(fake.uptimeArgsForCall)
}

func (fake *FakeWorker) UptimeReturns(result1 time.Duration) {
	fake.UptimeStub = nil
	fake.uptimeReturns = struct {
		result1 time.Duration
	}{result1}
}

func (fake *FakeWorker) UptimeReturnsOnCall(i int, result1 time.Duration) {
	fake.UptimeStub = nil
	if fake.uptimeReturnsOnCall == nil {
		fake.uptimeReturnsOnCall = make(map[int]struct {
			result1 time.Duration
		})
	}
	fake.uptimeReturnsOnCall[i] = struct {
		result1 time.Duration
	}{result1}
}

func (fake *FakeWorker) IsOwnedByTeam() bool {
	fake.isOwnedByTeamMutex.Lock()
	ret, specificReturn := fake.isOwnedByTeamReturnsOnCall[len(fake.isOwnedByTeamArgsForCall)]
	fake.isOwnedByTeamArgsForCall = append(fake.isOwnedByTeamArgsForCall, struct{}{})
	fake.recordInvocation("IsOwnedByTeam", []interface{}{})
	fake.isOwnedByTeamMutex.Unlock()
	if fake.IsOwnedByTeamStub != nil {
		return fake.IsOwnedByTeamStub()
	}
	if specificReturn {
		return ret.result1
	}
	return fake.isOwnedByTeamReturns.result1
}

func (fake *FakeWorker) IsOwnedByTeamCallCount() int {
	fake.isOwnedByTeamMutex.RLock()
	defer fake.isOwnedByTeamMutex.RUnlock()
	return len(fake.isOwnedByTeamArgsForCall)
}

func (fake *FakeWorker) IsOwnedByTeamReturns(result1 bool) {
	fake.IsOwnedByTeamStub = nil
	fake.isOwnedByTeamReturns = struct {
		result1 bool
	}{result1}
}

func (fake *FakeWorker) IsOwnedByTeamReturnsOnCall(i int, result1 bool) {
	fake.IsOwnedByTeamStub = nil
	if fake.isOwnedByTeamReturnsOnCall == nil {
		fake.isOwnedByTeamReturnsOnCall = make(map[int]struct {
			result1 bool
		})
	}
	fake.isOwnedByTeamReturnsOnCall[i] = struct {
		result1 bool
	}{result1}
}

func (fake *FakeWorker) Invocations() map[string][][]interface{} {
	fake.invocationsMutex.RLock()
	defer fake.invocationsMutex.RUnlock()
	fake.findOrCreateBuildContainerMutex.RLock()
	defer fake.findOrCreateBuildContainerMutex.RUnlock()
	fake.createResourceGetContainerMutex.RLock()
	defer fake.createResourceGetContainerMutex.RUnlock()
	fake.findOrCreateResourceCheckContainerMutex.RLock()
	defer fake.findOrCreateResourceCheckContainerMutex.RUnlock()
	fake.createVolumeForResourceCacheMutex.RLock()
	defer fake.createVolumeForResourceCacheMutex.RUnlock()
	fake.findInitializedVolumeForResourceCacheMutex.RLock()
	defer fake.findInitializedVolumeForResourceCacheMutex.RUnlock()
	fake.findContainerForIdentifierMutex.RLock()
	defer fake.findContainerForIdentifierMutex.RUnlock()
	fake.findContainerByHandleMutex.RLock()
	defer fake.findContainerByHandleMutex.RUnlock()
	fake.findResourceTypeByPathMutex.RLock()
	defer fake.findResourceTypeByPathMutex.RUnlock()
	fake.lookupVolumeMutex.RLock()
	defer fake.lookupVolumeMutex.RUnlock()
	fake.satisfyingMutex.RLock()
	defer fake.satisfyingMutex.RUnlock()
	fake.allSatisfyingMutex.RLock()
	defer fake.allSatisfyingMutex.RUnlock()
	fake.runningWorkersMutex.RLock()
	defer fake.runningWorkersMutex.RUnlock()
	fake.getWorkerMutex.RLock()
	defer fake.getWorkerMutex.RUnlock()
	fake.activeContainersMutex.RLock()
	defer fake.activeContainersMutex.RUnlock()
	fake.descriptionMutex.RLock()
	defer fake.descriptionMutex.RUnlock()
	fake.nameMutex.RLock()
	defer fake.nameMutex.RUnlock()
	fake.addressMutex.RLock()
	defer fake.addressMutex.RUnlock()
	fake.resourceTypesMutex.RLock()
	defer fake.resourceTypesMutex.RUnlock()
	fake.tagsMutex.RLock()
	defer fake.tagsMutex.RUnlock()
	fake.uptimeMutex.RLock()
	defer fake.uptimeMutex.RUnlock()
	fake.isOwnedByTeamMutex.RLock()
	defer fake.isOwnedByTeamMutex.RUnlock()
	return fake.invocations
}

func (fake *FakeWorker) recordInvocation(key string, args []interface{}) {
	fake.invocationsMutex.Lock()
	defer fake.invocationsMutex.Unlock()
	if fake.invocations == nil {
		fake.invocations = map[string][][]interface{}{}
	}
	if fake.invocations[key] == nil {
		fake.invocations[key] = [][]interface{}{}
	}
	fake.invocations[key] = append(fake.invocations[key], args)
}

var _ worker.Worker = new(FakeWorker)<|MERGE_RESOLUTION|>--- conflicted
+++ resolved
@@ -29,19 +29,9 @@
 		result1 worker.Container
 		result2 error
 	}
-<<<<<<< HEAD
-	CreateResourceGetContainerStub        func(logger lager.Logger, cancel <-chan os.Signal, delegate worker.ImageFetchingDelegate, id worker.Identifier, metadata worker.Metadata, spec worker.ContainerSpec, resourceTypes atc.ResourceTypes, outputPaths map[string]string, resourceType string, version atc.Version, source atc.Source, params atc.Params) (worker.Container, error)
+	CreateResourceGetContainerStub        func(logger lager.Logger, resourceUser dbng.ResourceUser, cancel <-chan os.Signal, delegate worker.ImageFetchingDelegate, id worker.Identifier, metadata worker.Metadata, spec worker.ContainerSpec, resourceTypes atc.ResourceTypes, outputPaths map[string]string, resourceType string, version atc.Version, source atc.Source, params atc.Params) (worker.Container, error)
 	createResourceGetContainerMutex       sync.RWMutex
 	createResourceGetContainerArgsForCall []struct {
-=======
-	findOrCreateBuildContainerReturnsOnCall map[int]struct {
-		result1 worker.Container
-		result2 error
-	}
-	FindOrCreateResourceGetContainerStub        func(logger lager.Logger, resourceUser dbng.ResourceUser, cancel <-chan os.Signal, delegate worker.ImageFetchingDelegate, id worker.Identifier, metadata worker.Metadata, spec worker.ContainerSpec, resourceTypes atc.ResourceTypes, outputPaths map[string]string, resourceType string, version atc.Version, source atc.Source, params atc.Params) (worker.Container, error)
-	findOrCreateResourceGetContainerMutex       sync.RWMutex
-	findOrCreateResourceGetContainerArgsForCall []struct {
->>>>>>> 354ec7ae
 		logger        lager.Logger
 		resourceUser  dbng.ResourceUser
 		cancel        <-chan os.Signal
@@ -60,10 +50,6 @@
 		result1 worker.Container
 		result2 error
 	}
-	findOrCreateResourceGetContainerReturnsOnCall map[int]struct {
-		result1 worker.Container
-		result2 error
-	}
 	FindOrCreateResourceCheckContainerStub        func(logger lager.Logger, resourceUser dbng.ResourceUser, cancel <-chan os.Signal, delegate worker.ImageFetchingDelegate, id worker.Identifier, metadata worker.Metadata, spec worker.ContainerSpec, resourceTypes atc.ResourceTypes, resourceType string, source atc.Source) (worker.Container, error)
 	findOrCreateResourceCheckContainerMutex       sync.RWMutex
 	findOrCreateResourceCheckContainerArgsForCall []struct {
@@ -82,10 +68,6 @@
 		result1 worker.Container
 		result2 error
 	}
-	findOrCreateResourceCheckContainerReturnsOnCall map[int]struct {
-		result1 worker.Container
-		result2 error
-	}
 	CreateVolumeForResourceCacheStub        func(logger lager.Logger, vs worker.VolumeSpec, resourceCache *dbng.UsedResourceCache) (worker.Volume, error)
 	createVolumeForResourceCacheMutex       sync.RWMutex
 	createVolumeForResourceCacheArgsForCall []struct {
@@ -97,10 +79,6 @@
 		result1 worker.Volume
 		result2 error
 	}
-	createVolumeForResourceCacheReturnsOnCall map[int]struct {
-		result1 worker.Volume
-		result2 error
-	}
 	FindInitializedVolumeForResourceCacheStub        func(logger lager.Logger, resourceCache *dbng.UsedResourceCache) (worker.Volume, bool, error)
 	findInitializedVolumeForResourceCacheMutex       sync.RWMutex
 	findInitializedVolumeForResourceCacheArgsForCall []struct {
@@ -112,11 +90,6 @@
 		result2 bool
 		result3 error
 	}
-	findInitializedVolumeForResourceCacheReturnsOnCall map[int]struct {
-		result1 worker.Volume
-		result2 bool
-		result3 error
-	}
 	FindContainerForIdentifierStub        func(lager.Logger, worker.Identifier) (worker.Container, bool, error)
 	findContainerForIdentifierMutex       sync.RWMutex
 	findContainerForIdentifierArgsForCall []struct {
@@ -124,11 +97,6 @@
 		arg2 worker.Identifier
 	}
 	findContainerForIdentifierReturns struct {
-		result1 worker.Container
-		result2 bool
-		result3 error
-	}
-	findContainerForIdentifierReturnsOnCall map[int]struct {
 		result1 worker.Container
 		result2 bool
 		result3 error
@@ -145,21 +113,12 @@
 		result2 bool
 		result3 error
 	}
-	findContainerByHandleReturnsOnCall map[int]struct {
-		result1 worker.Container
-		result2 bool
-		result3 error
-	}
 	FindResourceTypeByPathStub        func(path string) (atc.WorkerResourceType, bool)
 	findResourceTypeByPathMutex       sync.RWMutex
 	findResourceTypeByPathArgsForCall []struct {
 		path string
 	}
 	findResourceTypeByPathReturns struct {
-		result1 atc.WorkerResourceType
-		result2 bool
-	}
-	findResourceTypeByPathReturnsOnCall map[int]struct {
 		result1 atc.WorkerResourceType
 		result2 bool
 	}
@@ -174,11 +133,6 @@
 		result2 bool
 		result3 error
 	}
-	lookupVolumeReturnsOnCall map[int]struct {
-		result1 worker.Volume
-		result2 bool
-		result3 error
-	}
 	SatisfyingStub        func(worker.WorkerSpec, atc.ResourceTypes) (worker.Worker, error)
 	satisfyingMutex       sync.RWMutex
 	satisfyingArgsForCall []struct {
@@ -189,10 +143,6 @@
 		result1 worker.Worker
 		result2 error
 	}
-	satisfyingReturnsOnCall map[int]struct {
-		result1 worker.Worker
-		result2 error
-	}
 	AllSatisfyingStub        func(worker.WorkerSpec, atc.ResourceTypes) ([]worker.Worker, error)
 	allSatisfyingMutex       sync.RWMutex
 	allSatisfyingArgsForCall []struct {
@@ -203,10 +153,6 @@
 		result1 []worker.Worker
 		result2 error
 	}
-	allSatisfyingReturnsOnCall map[int]struct {
-		result1 []worker.Worker
-		result2 error
-	}
 	RunningWorkersStub        func() ([]worker.Worker, error)
 	runningWorkersMutex       sync.RWMutex
 	runningWorkersArgsForCall []struct{}
@@ -214,20 +160,12 @@
 		result1 []worker.Worker
 		result2 error
 	}
-	runningWorkersReturnsOnCall map[int]struct {
-		result1 []worker.Worker
-		result2 error
-	}
 	GetWorkerStub        func(workerName string) (worker.Worker, error)
 	getWorkerMutex       sync.RWMutex
 	getWorkerArgsForCall []struct {
 		workerName string
 	}
 	getWorkerReturns struct {
-		result1 worker.Worker
-		result2 error
-	}
-	getWorkerReturnsOnCall map[int]struct {
 		result1 worker.Worker
 		result2 error
 	}
@@ -237,79 +175,54 @@
 	activeContainersReturns     struct {
 		result1 int
 	}
-	activeContainersReturnsOnCall map[int]struct {
-		result1 int
-	}
 	DescriptionStub        func() string
 	descriptionMutex       sync.RWMutex
 	descriptionArgsForCall []struct{}
 	descriptionReturns     struct {
 		result1 string
 	}
-	descriptionReturnsOnCall map[int]struct {
-		result1 string
-	}
 	NameStub        func() string
 	nameMutex       sync.RWMutex
 	nameArgsForCall []struct{}
 	nameReturns     struct {
 		result1 string
 	}
-	nameReturnsOnCall map[int]struct {
-		result1 string
-	}
 	AddressStub        func() *string
 	addressMutex       sync.RWMutex
 	addressArgsForCall []struct{}
 	addressReturns     struct {
 		result1 *string
 	}
-	addressReturnsOnCall map[int]struct {
-		result1 *string
-	}
 	ResourceTypesStub        func() []atc.WorkerResourceType
 	resourceTypesMutex       sync.RWMutex
 	resourceTypesArgsForCall []struct{}
 	resourceTypesReturns     struct {
 		result1 []atc.WorkerResourceType
 	}
-	resourceTypesReturnsOnCall map[int]struct {
-		result1 []atc.WorkerResourceType
-	}
 	TagsStub        func() atc.Tags
 	tagsMutex       sync.RWMutex
 	tagsArgsForCall []struct{}
 	tagsReturns     struct {
 		result1 atc.Tags
 	}
-	tagsReturnsOnCall map[int]struct {
-		result1 atc.Tags
-	}
 	UptimeStub        func() time.Duration
 	uptimeMutex       sync.RWMutex
 	uptimeArgsForCall []struct{}
 	uptimeReturns     struct {
 		result1 time.Duration
 	}
-	uptimeReturnsOnCall map[int]struct {
-		result1 time.Duration
-	}
 	IsOwnedByTeamStub        func() bool
 	isOwnedByTeamMutex       sync.RWMutex
 	isOwnedByTeamArgsForCall []struct{}
 	isOwnedByTeamReturns     struct {
 		result1 bool
 	}
-	isOwnedByTeamReturnsOnCall map[int]struct {
-		result1 bool
-	}
 	invocations      map[string][][]interface{}
 	invocationsMutex sync.RWMutex
 }
 
 func (fake *FakeWorker) FindOrCreateBuildContainer(arg1 lager.Logger, arg2 <-chan os.Signal, arg3 worker.ImageFetchingDelegate, arg4 worker.Identifier, arg5 worker.Metadata, arg6 worker.ContainerSpec, arg7 atc.ResourceTypes, arg8 map[string]string) (worker.Container, error) {
 	fake.findOrCreateBuildContainerMutex.Lock()
-	ret, specificReturn := fake.findOrCreateBuildContainerReturnsOnCall[len(fake.findOrCreateBuildContainerArgsForCall)]
 	fake.findOrCreateBuildContainerArgsForCall = append(fake.findOrCreateBuildContainerArgsForCall, struct {
 		arg1 lager.Logger
 		arg2 <-chan os.Signal
@@ -325,9 +238,6 @@
 	if fake.FindOrCreateBuildContainerStub != nil {
 		return fake.FindOrCreateBuildContainerStub(arg1, arg2, arg3, arg4, arg5, arg6, arg7, arg8)
 	}
-	if specificReturn {
-		return ret.result1, ret.result2
-	}
 	return fake.findOrCreateBuildContainerReturns.result1, fake.findOrCreateBuildContainerReturns.result2
 }
 
@@ -351,30 +261,9 @@
 	}{result1, result2}
 }
 
-<<<<<<< HEAD
-func (fake *FakeWorker) CreateResourceGetContainer(logger lager.Logger, cancel <-chan os.Signal, delegate worker.ImageFetchingDelegate, id worker.Identifier, metadata worker.Metadata, spec worker.ContainerSpec, resourceTypes atc.ResourceTypes, outputPaths map[string]string, resourceType string, version atc.Version, source atc.Source, params atc.Params) (worker.Container, error) {
+func (fake *FakeWorker) CreateResourceGetContainer(logger lager.Logger, resourceUser dbng.ResourceUser, cancel <-chan os.Signal, delegate worker.ImageFetchingDelegate, id worker.Identifier, metadata worker.Metadata, spec worker.ContainerSpec, resourceTypes atc.ResourceTypes, outputPaths map[string]string, resourceType string, version atc.Version, source atc.Source, params atc.Params) (worker.Container, error) {
 	fake.createResourceGetContainerMutex.Lock()
 	fake.createResourceGetContainerArgsForCall = append(fake.createResourceGetContainerArgsForCall, struct {
-=======
-func (fake *FakeWorker) FindOrCreateBuildContainerReturnsOnCall(i int, result1 worker.Container, result2 error) {
-	fake.FindOrCreateBuildContainerStub = nil
-	if fake.findOrCreateBuildContainerReturnsOnCall == nil {
-		fake.findOrCreateBuildContainerReturnsOnCall = make(map[int]struct {
-			result1 worker.Container
-			result2 error
-		})
-	}
-	fake.findOrCreateBuildContainerReturnsOnCall[i] = struct {
-		result1 worker.Container
-		result2 error
-	}{result1, result2}
-}
-
-func (fake *FakeWorker) FindOrCreateResourceGetContainer(logger lager.Logger, resourceUser dbng.ResourceUser, cancel <-chan os.Signal, delegate worker.ImageFetchingDelegate, id worker.Identifier, metadata worker.Metadata, spec worker.ContainerSpec, resourceTypes atc.ResourceTypes, outputPaths map[string]string, resourceType string, version atc.Version, source atc.Source, params atc.Params) (worker.Container, error) {
-	fake.findOrCreateResourceGetContainerMutex.Lock()
-	ret, specificReturn := fake.findOrCreateResourceGetContainerReturnsOnCall[len(fake.findOrCreateResourceGetContainerArgsForCall)]
-	fake.findOrCreateResourceGetContainerArgsForCall = append(fake.findOrCreateResourceGetContainerArgsForCall, struct {
->>>>>>> 354ec7ae
 		logger        lager.Logger
 		resourceUser  dbng.ResourceUser
 		cancel        <-chan os.Signal
@@ -388,22 +277,11 @@
 		version       atc.Version
 		source        atc.Source
 		params        atc.Params
-<<<<<<< HEAD
-	}{logger, cancel, delegate, id, metadata, spec, resourceTypes, outputPaths, resourceType, version, source, params})
-	fake.recordInvocation("CreateResourceGetContainer", []interface{}{logger, cancel, delegate, id, metadata, spec, resourceTypes, outputPaths, resourceType, version, source, params})
+	}{logger, resourceUser, cancel, delegate, id, metadata, spec, resourceTypes, outputPaths, resourceType, version, source, params})
+	fake.recordInvocation("CreateResourceGetContainer", []interface{}{logger, resourceUser, cancel, delegate, id, metadata, spec, resourceTypes, outputPaths, resourceType, version, source, params})
 	fake.createResourceGetContainerMutex.Unlock()
 	if fake.CreateResourceGetContainerStub != nil {
-		return fake.CreateResourceGetContainerStub(logger, cancel, delegate, id, metadata, spec, resourceTypes, outputPaths, resourceType, version, source, params)
-=======
-	}{logger, resourceUser, cancel, delegate, id, metadata, spec, resourceTypes, outputPaths, resourceType, version, source, params})
-	fake.recordInvocation("FindOrCreateResourceGetContainer", []interface{}{logger, resourceUser, cancel, delegate, id, metadata, spec, resourceTypes, outputPaths, resourceType, version, source, params})
-	fake.findOrCreateResourceGetContainerMutex.Unlock()
-	if fake.FindOrCreateResourceGetContainerStub != nil {
-		return fake.FindOrCreateResourceGetContainerStub(logger, resourceUser, cancel, delegate, id, metadata, spec, resourceTypes, outputPaths, resourceType, version, source, params)
-	}
-	if specificReturn {
-		return ret.result1, ret.result2
->>>>>>> 354ec7ae
+		return fake.CreateResourceGetContainerStub(logger, resourceUser, cancel, delegate, id, metadata, spec, resourceTypes, outputPaths, resourceType, version, source, params)
 	}
 	return fake.createResourceGetContainerReturns.result1, fake.createResourceGetContainerReturns.result2
 }
@@ -414,17 +292,10 @@
 	return len(fake.createResourceGetContainerArgsForCall)
 }
 
-<<<<<<< HEAD
-func (fake *FakeWorker) CreateResourceGetContainerArgsForCall(i int) (lager.Logger, <-chan os.Signal, worker.ImageFetchingDelegate, worker.Identifier, worker.Metadata, worker.ContainerSpec, atc.ResourceTypes, map[string]string, string, atc.Version, atc.Source, atc.Params) {
+func (fake *FakeWorker) CreateResourceGetContainerArgsForCall(i int) (lager.Logger, dbng.ResourceUser, <-chan os.Signal, worker.ImageFetchingDelegate, worker.Identifier, worker.Metadata, worker.ContainerSpec, atc.ResourceTypes, map[string]string, string, atc.Version, atc.Source, atc.Params) {
 	fake.createResourceGetContainerMutex.RLock()
 	defer fake.createResourceGetContainerMutex.RUnlock()
-	return fake.createResourceGetContainerArgsForCall[i].logger, fake.createResourceGetContainerArgsForCall[i].cancel, fake.createResourceGetContainerArgsForCall[i].delegate, fake.createResourceGetContainerArgsForCall[i].id, fake.createResourceGetContainerArgsForCall[i].metadata, fake.createResourceGetContainerArgsForCall[i].spec, fake.createResourceGetContainerArgsForCall[i].resourceTypes, fake.createResourceGetContainerArgsForCall[i].outputPaths, fake.createResourceGetContainerArgsForCall[i].resourceType, fake.createResourceGetContainerArgsForCall[i].version, fake.createResourceGetContainerArgsForCall[i].source, fake.createResourceGetContainerArgsForCall[i].params
-=======
-func (fake *FakeWorker) FindOrCreateResourceGetContainerArgsForCall(i int) (lager.Logger, dbng.ResourceUser, <-chan os.Signal, worker.ImageFetchingDelegate, worker.Identifier, worker.Metadata, worker.ContainerSpec, atc.ResourceTypes, map[string]string, string, atc.Version, atc.Source, atc.Params) {
-	fake.findOrCreateResourceGetContainerMutex.RLock()
-	defer fake.findOrCreateResourceGetContainerMutex.RUnlock()
-	return fake.findOrCreateResourceGetContainerArgsForCall[i].logger, fake.findOrCreateResourceGetContainerArgsForCall[i].resourceUser, fake.findOrCreateResourceGetContainerArgsForCall[i].cancel, fake.findOrCreateResourceGetContainerArgsForCall[i].delegate, fake.findOrCreateResourceGetContainerArgsForCall[i].id, fake.findOrCreateResourceGetContainerArgsForCall[i].metadata, fake.findOrCreateResourceGetContainerArgsForCall[i].spec, fake.findOrCreateResourceGetContainerArgsForCall[i].resourceTypes, fake.findOrCreateResourceGetContainerArgsForCall[i].outputPaths, fake.findOrCreateResourceGetContainerArgsForCall[i].resourceType, fake.findOrCreateResourceGetContainerArgsForCall[i].version, fake.findOrCreateResourceGetContainerArgsForCall[i].source, fake.findOrCreateResourceGetContainerArgsForCall[i].params
->>>>>>> 354ec7ae
+	return fake.createResourceGetContainerArgsForCall[i].logger, fake.createResourceGetContainerArgsForCall[i].resourceUser, fake.createResourceGetContainerArgsForCall[i].cancel, fake.createResourceGetContainerArgsForCall[i].delegate, fake.createResourceGetContainerArgsForCall[i].id, fake.createResourceGetContainerArgsForCall[i].metadata, fake.createResourceGetContainerArgsForCall[i].spec, fake.createResourceGetContainerArgsForCall[i].resourceTypes, fake.createResourceGetContainerArgsForCall[i].outputPaths, fake.createResourceGetContainerArgsForCall[i].resourceType, fake.createResourceGetContainerArgsForCall[i].version, fake.createResourceGetContainerArgsForCall[i].source, fake.createResourceGetContainerArgsForCall[i].params
 }
 
 func (fake *FakeWorker) CreateResourceGetContainerReturns(result1 worker.Container, result2 error) {
@@ -435,23 +306,8 @@
 	}{result1, result2}
 }
 
-func (fake *FakeWorker) FindOrCreateResourceGetContainerReturnsOnCall(i int, result1 worker.Container, result2 error) {
-	fake.FindOrCreateResourceGetContainerStub = nil
-	if fake.findOrCreateResourceGetContainerReturnsOnCall == nil {
-		fake.findOrCreateResourceGetContainerReturnsOnCall = make(map[int]struct {
-			result1 worker.Container
-			result2 error
-		})
-	}
-	fake.findOrCreateResourceGetContainerReturnsOnCall[i] = struct {
-		result1 worker.Container
-		result2 error
-	}{result1, result2}
-}
-
 func (fake *FakeWorker) FindOrCreateResourceCheckContainer(logger lager.Logger, resourceUser dbng.ResourceUser, cancel <-chan os.Signal, delegate worker.ImageFetchingDelegate, id worker.Identifier, metadata worker.Metadata, spec worker.ContainerSpec, resourceTypes atc.ResourceTypes, resourceType string, source atc.Source) (worker.Container, error) {
 	fake.findOrCreateResourceCheckContainerMutex.Lock()
-	ret, specificReturn := fake.findOrCreateResourceCheckContainerReturnsOnCall[len(fake.findOrCreateResourceCheckContainerArgsForCall)]
 	fake.findOrCreateResourceCheckContainerArgsForCall = append(fake.findOrCreateResourceCheckContainerArgsForCall, struct {
 		logger        lager.Logger
 		resourceUser  dbng.ResourceUser
@@ -469,9 +325,6 @@
 	if fake.FindOrCreateResourceCheckContainerStub != nil {
 		return fake.FindOrCreateResourceCheckContainerStub(logger, resourceUser, cancel, delegate, id, metadata, spec, resourceTypes, resourceType, source)
 	}
-	if specificReturn {
-		return ret.result1, ret.result2
-	}
 	return fake.findOrCreateResourceCheckContainerReturns.result1, fake.findOrCreateResourceCheckContainerReturns.result2
 }
 
@@ -495,23 +348,8 @@
 	}{result1, result2}
 }
 
-func (fake *FakeWorker) FindOrCreateResourceCheckContainerReturnsOnCall(i int, result1 worker.Container, result2 error) {
-	fake.FindOrCreateResourceCheckContainerStub = nil
-	if fake.findOrCreateResourceCheckContainerReturnsOnCall == nil {
-		fake.findOrCreateResourceCheckContainerReturnsOnCall = make(map[int]struct {
-			result1 worker.Container
-			result2 error
-		})
-	}
-	fake.findOrCreateResourceCheckContainerReturnsOnCall[i] = struct {
-		result1 worker.Container
-		result2 error
-	}{result1, result2}
-}
-
 func (fake *FakeWorker) CreateVolumeForResourceCache(logger lager.Logger, vs worker.VolumeSpec, resourceCache *dbng.UsedResourceCache) (worker.Volume, error) {
 	fake.createVolumeForResourceCacheMutex.Lock()
-	ret, specificReturn := fake.createVolumeForResourceCacheReturnsOnCall[len(fake.createVolumeForResourceCacheArgsForCall)]
 	fake.createVolumeForResourceCacheArgsForCall = append(fake.createVolumeForResourceCacheArgsForCall, struct {
 		logger        lager.Logger
 		vs            worker.VolumeSpec
@@ -522,9 +360,6 @@
 	if fake.CreateVolumeForResourceCacheStub != nil {
 		return fake.CreateVolumeForResourceCacheStub(logger, vs, resourceCache)
 	}
-	if specificReturn {
-		return ret.result1, ret.result2
-	}
 	return fake.createVolumeForResourceCacheReturns.result1, fake.createVolumeForResourceCacheReturns.result2
 }
 
@@ -548,23 +383,8 @@
 	}{result1, result2}
 }
 
-func (fake *FakeWorker) CreateVolumeForResourceCacheReturnsOnCall(i int, result1 worker.Volume, result2 error) {
-	fake.CreateVolumeForResourceCacheStub = nil
-	if fake.createVolumeForResourceCacheReturnsOnCall == nil {
-		fake.createVolumeForResourceCacheReturnsOnCall = make(map[int]struct {
-			result1 worker.Volume
-			result2 error
-		})
-	}
-	fake.createVolumeForResourceCacheReturnsOnCall[i] = struct {
-		result1 worker.Volume
-		result2 error
-	}{result1, result2}
-}
-
 func (fake *FakeWorker) FindInitializedVolumeForResourceCache(logger lager.Logger, resourceCache *dbng.UsedResourceCache) (worker.Volume, bool, error) {
 	fake.findInitializedVolumeForResourceCacheMutex.Lock()
-	ret, specificReturn := fake.findInitializedVolumeForResourceCacheReturnsOnCall[len(fake.findInitializedVolumeForResourceCacheArgsForCall)]
 	fake.findInitializedVolumeForResourceCacheArgsForCall = append(fake.findInitializedVolumeForResourceCacheArgsForCall, struct {
 		logger        lager.Logger
 		resourceCache *dbng.UsedResourceCache
@@ -574,9 +394,6 @@
 	if fake.FindInitializedVolumeForResourceCacheStub != nil {
 		return fake.FindInitializedVolumeForResourceCacheStub(logger, resourceCache)
 	}
-	if specificReturn {
-		return ret.result1, ret.result2, ret.result3
-	}
 	return fake.findInitializedVolumeForResourceCacheReturns.result1, fake.findInitializedVolumeForResourceCacheReturns.result2, fake.findInitializedVolumeForResourceCacheReturns.result3
 }
 
@@ -601,25 +418,8 @@
 	}{result1, result2, result3}
 }
 
-func (fake *FakeWorker) FindInitializedVolumeForResourceCacheReturnsOnCall(i int, result1 worker.Volume, result2 bool, result3 error) {
-	fake.FindInitializedVolumeForResourceCacheStub = nil
-	if fake.findInitializedVolumeForResourceCacheReturnsOnCall == nil {
-		fake.findInitializedVolumeForResourceCacheReturnsOnCall = make(map[int]struct {
-			result1 worker.Volume
-			result2 bool
-			result3 error
-		})
-	}
-	fake.findInitializedVolumeForResourceCacheReturnsOnCall[i] = struct {
-		result1 worker.Volume
-		result2 bool
-		result3 error
-	}{result1, result2, result3}
-}
-
 func (fake *FakeWorker) FindContainerForIdentifier(arg1 lager.Logger, arg2 worker.Identifier) (worker.Container, bool, error) {
 	fake.findContainerForIdentifierMutex.Lock()
-	ret, specificReturn := fake.findContainerForIdentifierReturnsOnCall[len(fake.findContainerForIdentifierArgsForCall)]
 	fake.findContainerForIdentifierArgsForCall = append(fake.findContainerForIdentifierArgsForCall, struct {
 		arg1 lager.Logger
 		arg2 worker.Identifier
@@ -629,9 +429,6 @@
 	if fake.FindContainerForIdentifierStub != nil {
 		return fake.FindContainerForIdentifierStub(arg1, arg2)
 	}
-	if specificReturn {
-		return ret.result1, ret.result2, ret.result3
-	}
 	return fake.findContainerForIdentifierReturns.result1, fake.findContainerForIdentifierReturns.result2, fake.findContainerForIdentifierReturns.result3
 }
 
@@ -656,25 +453,8 @@
 	}{result1, result2, result3}
 }
 
-func (fake *FakeWorker) FindContainerForIdentifierReturnsOnCall(i int, result1 worker.Container, result2 bool, result3 error) {
-	fake.FindContainerForIdentifierStub = nil
-	if fake.findContainerForIdentifierReturnsOnCall == nil {
-		fake.findContainerForIdentifierReturnsOnCall = make(map[int]struct {
-			result1 worker.Container
-			result2 bool
-			result3 error
-		})
-	}
-	fake.findContainerForIdentifierReturnsOnCall[i] = struct {
-		result1 worker.Container
-		result2 bool
-		result3 error
-	}{result1, result2, result3}
-}
-
 func (fake *FakeWorker) FindContainerByHandle(arg1 lager.Logger, arg2 string, arg3 int) (worker.Container, bool, error) {
 	fake.findContainerByHandleMutex.Lock()
-	ret, specificReturn := fake.findContainerByHandleReturnsOnCall[len(fake.findContainerByHandleArgsForCall)]
 	fake.findContainerByHandleArgsForCall = append(fake.findContainerByHandleArgsForCall, struct {
 		arg1 lager.Logger
 		arg2 string
@@ -685,9 +465,6 @@
 	if fake.FindContainerByHandleStub != nil {
 		return fake.FindContainerByHandleStub(arg1, arg2, arg3)
 	}
-	if specificReturn {
-		return ret.result1, ret.result2, ret.result3
-	}
 	return fake.findContainerByHandleReturns.result1, fake.findContainerByHandleReturns.result2, fake.findContainerByHandleReturns.result3
 }
 
@@ -712,25 +489,8 @@
 	}{result1, result2, result3}
 }
 
-func (fake *FakeWorker) FindContainerByHandleReturnsOnCall(i int, result1 worker.Container, result2 bool, result3 error) {
-	fake.FindContainerByHandleStub = nil
-	if fake.findContainerByHandleReturnsOnCall == nil {
-		fake.findContainerByHandleReturnsOnCall = make(map[int]struct {
-			result1 worker.Container
-			result2 bool
-			result3 error
-		})
-	}
-	fake.findContainerByHandleReturnsOnCall[i] = struct {
-		result1 worker.Container
-		result2 bool
-		result3 error
-	}{result1, result2, result3}
-}
-
 func (fake *FakeWorker) FindResourceTypeByPath(path string) (atc.WorkerResourceType, bool) {
 	fake.findResourceTypeByPathMutex.Lock()
-	ret, specificReturn := fake.findResourceTypeByPathReturnsOnCall[len(fake.findResourceTypeByPathArgsForCall)]
 	fake.findResourceTypeByPathArgsForCall = append(fake.findResourceTypeByPathArgsForCall, struct {
 		path string
 	}{path})
@@ -739,9 +499,6 @@
 	if fake.FindResourceTypeByPathStub != nil {
 		return fake.FindResourceTypeByPathStub(path)
 	}
-	if specificReturn {
-		return ret.result1, ret.result2
-	}
 	return fake.findResourceTypeByPathReturns.result1, fake.findResourceTypeByPathReturns.result2
 }
 
@@ -765,23 +522,8 @@
 	}{result1, result2}
 }
 
-func (fake *FakeWorker) FindResourceTypeByPathReturnsOnCall(i int, result1 atc.WorkerResourceType, result2 bool) {
-	fake.FindResourceTypeByPathStub = nil
-	if fake.findResourceTypeByPathReturnsOnCall == nil {
-		fake.findResourceTypeByPathReturnsOnCall = make(map[int]struct {
-			result1 atc.WorkerResourceType
-			result2 bool
-		})
-	}
-	fake.findResourceTypeByPathReturnsOnCall[i] = struct {
-		result1 atc.WorkerResourceType
-		result2 bool
-	}{result1, result2}
-}
-
 func (fake *FakeWorker) LookupVolume(arg1 lager.Logger, arg2 string) (worker.Volume, bool, error) {
 	fake.lookupVolumeMutex.Lock()
-	ret, specificReturn := fake.lookupVolumeReturnsOnCall[len(fake.lookupVolumeArgsForCall)]
 	fake.lookupVolumeArgsForCall = append(fake.lookupVolumeArgsForCall, struct {
 		arg1 lager.Logger
 		arg2 string
@@ -791,9 +533,6 @@
 	if fake.LookupVolumeStub != nil {
 		return fake.LookupVolumeStub(arg1, arg2)
 	}
-	if specificReturn {
-		return ret.result1, ret.result2, ret.result3
-	}
 	return fake.lookupVolumeReturns.result1, fake.lookupVolumeReturns.result2, fake.lookupVolumeReturns.result3
 }
 
@@ -818,25 +557,8 @@
 	}{result1, result2, result3}
 }
 
-func (fake *FakeWorker) LookupVolumeReturnsOnCall(i int, result1 worker.Volume, result2 bool, result3 error) {
-	fake.LookupVolumeStub = nil
-	if fake.lookupVolumeReturnsOnCall == nil {
-		fake.lookupVolumeReturnsOnCall = make(map[int]struct {
-			result1 worker.Volume
-			result2 bool
-			result3 error
-		})
-	}
-	fake.lookupVolumeReturnsOnCall[i] = struct {
-		result1 worker.Volume
-		result2 bool
-		result3 error
-	}{result1, result2, result3}
-}
-
 func (fake *FakeWorker) Satisfying(arg1 worker.WorkerSpec, arg2 atc.ResourceTypes) (worker.Worker, error) {
 	fake.satisfyingMutex.Lock()
-	ret, specificReturn := fake.satisfyingReturnsOnCall[len(fake.satisfyingArgsForCall)]
 	fake.satisfyingArgsForCall = append(fake.satisfyingArgsForCall, struct {
 		arg1 worker.WorkerSpec
 		arg2 atc.ResourceTypes
@@ -846,9 +568,6 @@
 	if fake.SatisfyingStub != nil {
 		return fake.SatisfyingStub(arg1, arg2)
 	}
-	if specificReturn {
-		return ret.result1, ret.result2
-	}
 	return fake.satisfyingReturns.result1, fake.satisfyingReturns.result2
 }
 
@@ -872,23 +591,8 @@
 	}{result1, result2}
 }
 
-func (fake *FakeWorker) SatisfyingReturnsOnCall(i int, result1 worker.Worker, result2 error) {
-	fake.SatisfyingStub = nil
-	if fake.satisfyingReturnsOnCall == nil {
-		fake.satisfyingReturnsOnCall = make(map[int]struct {
-			result1 worker.Worker
-			result2 error
-		})
-	}
-	fake.satisfyingReturnsOnCall[i] = struct {
-		result1 worker.Worker
-		result2 error
-	}{result1, result2}
-}
-
 func (fake *FakeWorker) AllSatisfying(arg1 worker.WorkerSpec, arg2 atc.ResourceTypes) ([]worker.Worker, error) {
 	fake.allSatisfyingMutex.Lock()
-	ret, specificReturn := fake.allSatisfyingReturnsOnCall[len(fake.allSatisfyingArgsForCall)]
 	fake.allSatisfyingArgsForCall = append(fake.allSatisfyingArgsForCall, struct {
 		arg1 worker.WorkerSpec
 		arg2 atc.ResourceTypes
@@ -898,9 +602,6 @@
 	if fake.AllSatisfyingStub != nil {
 		return fake.AllSatisfyingStub(arg1, arg2)
 	}
-	if specificReturn {
-		return ret.result1, ret.result2
-	}
 	return fake.allSatisfyingReturns.result1, fake.allSatisfyingReturns.result2
 }
 
@@ -924,32 +625,14 @@
 	}{result1, result2}
 }
 
-func (fake *FakeWorker) AllSatisfyingReturnsOnCall(i int, result1 []worker.Worker, result2 error) {
-	fake.AllSatisfyingStub = nil
-	if fake.allSatisfyingReturnsOnCall == nil {
-		fake.allSatisfyingReturnsOnCall = make(map[int]struct {
-			result1 []worker.Worker
-			result2 error
-		})
-	}
-	fake.allSatisfyingReturnsOnCall[i] = struct {
-		result1 []worker.Worker
-		result2 error
-	}{result1, result2}
-}
-
 func (fake *FakeWorker) RunningWorkers() ([]worker.Worker, error) {
 	fake.runningWorkersMutex.Lock()
-	ret, specificReturn := fake.runningWorkersReturnsOnCall[len(fake.runningWorkersArgsForCall)]
 	fake.runningWorkersArgsForCall = append(fake.runningWorkersArgsForCall, struct{}{})
 	fake.recordInvocation("RunningWorkers", []interface{}{})
 	fake.runningWorkersMutex.Unlock()
 	if fake.RunningWorkersStub != nil {
 		return fake.RunningWorkersStub()
 	}
-	if specificReturn {
-		return ret.result1, ret.result2
-	}
 	return fake.runningWorkersReturns.result1, fake.runningWorkersReturns.result2
 }
 
@@ -967,23 +650,8 @@
 	}{result1, result2}
 }
 
-func (fake *FakeWorker) RunningWorkersReturnsOnCall(i int, result1 []worker.Worker, result2 error) {
-	fake.RunningWorkersStub = nil
-	if fake.runningWorkersReturnsOnCall == nil {
-		fake.runningWorkersReturnsOnCall = make(map[int]struct {
-			result1 []worker.Worker
-			result2 error
-		})
-	}
-	fake.runningWorkersReturnsOnCall[i] = struct {
-		result1 []worker.Worker
-		result2 error
-	}{result1, result2}
-}
-
 func (fake *FakeWorker) GetWorker(workerName string) (worker.Worker, error) {
 	fake.getWorkerMutex.Lock()
-	ret, specificReturn := fake.getWorkerReturnsOnCall[len(fake.getWorkerArgsForCall)]
 	fake.getWorkerArgsForCall = append(fake.getWorkerArgsForCall, struct {
 		workerName string
 	}{workerName})
@@ -992,9 +660,6 @@
 	if fake.GetWorkerStub != nil {
 		return fake.GetWorkerStub(workerName)
 	}
-	if specificReturn {
-		return ret.result1, ret.result2
-	}
 	return fake.getWorkerReturns.result1, fake.getWorkerReturns.result2
 }
 
@@ -1018,32 +683,14 @@
 	}{result1, result2}
 }
 
-func (fake *FakeWorker) GetWorkerReturnsOnCall(i int, result1 worker.Worker, result2 error) {
-	fake.GetWorkerStub = nil
-	if fake.getWorkerReturnsOnCall == nil {
-		fake.getWorkerReturnsOnCall = make(map[int]struct {
-			result1 worker.Worker
-			result2 error
-		})
-	}
-	fake.getWorkerReturnsOnCall[i] = struct {
-		result1 worker.Worker
-		result2 error
-	}{result1, result2}
-}
-
 func (fake *FakeWorker) ActiveContainers() int {
 	fake.activeContainersMutex.Lock()
-	ret, specificReturn := fake.activeContainersReturnsOnCall[len(fake.activeContainersArgsForCall)]
 	fake.activeContainersArgsForCall = append(fake.activeContainersArgsForCall, struct{}{})
 	fake.recordInvocation("ActiveContainers", []interface{}{})
 	fake.activeContainersMutex.Unlock()
 	if fake.ActiveContainersStub != nil {
 		return fake.ActiveContainersStub()
 	}
-	if specificReturn {
-		return ret.result1
-	}
 	return fake.activeContainersReturns.result1
 }
 
@@ -1060,30 +707,14 @@
 	}{result1}
 }
 
-func (fake *FakeWorker) ActiveContainersReturnsOnCall(i int, result1 int) {
-	fake.ActiveContainersStub = nil
-	if fake.activeContainersReturnsOnCall == nil {
-		fake.activeContainersReturnsOnCall = make(map[int]struct {
-			result1 int
-		})
-	}
-	fake.activeContainersReturnsOnCall[i] = struct {
-		result1 int
-	}{result1}
-}
-
 func (fake *FakeWorker) Description() string {
 	fake.descriptionMutex.Lock()
-	ret, specificReturn := fake.descriptionReturnsOnCall[len(fake.descriptionArgsForCall)]
 	fake.descriptionArgsForCall = append(fake.descriptionArgsForCall, struct{}{})
 	fake.recordInvocation("Description", []interface{}{})
 	fake.descriptionMutex.Unlock()
 	if fake.DescriptionStub != nil {
 		return fake.DescriptionStub()
 	}
-	if specificReturn {
-		return ret.result1
-	}
 	return fake.descriptionReturns.result1
 }
 
@@ -1100,30 +731,14 @@
 	}{result1}
 }
 
-func (fake *FakeWorker) DescriptionReturnsOnCall(i int, result1 string) {
-	fake.DescriptionStub = nil
-	if fake.descriptionReturnsOnCall == nil {
-		fake.descriptionReturnsOnCall = make(map[int]struct {
-			result1 string
-		})
-	}
-	fake.descriptionReturnsOnCall[i] = struct {
-		result1 string
-	}{result1}
-}
-
 func (fake *FakeWorker) Name() string {
 	fake.nameMutex.Lock()
-	ret, specificReturn := fake.nameReturnsOnCall[len(fake.nameArgsForCall)]
 	fake.nameArgsForCall = append(fake.nameArgsForCall, struct{}{})
 	fake.recordInvocation("Name", []interface{}{})
 	fake.nameMutex.Unlock()
 	if fake.NameStub != nil {
 		return fake.NameStub()
 	}
-	if specificReturn {
-		return ret.result1
-	}
 	return fake.nameReturns.result1
 }
 
@@ -1140,30 +755,14 @@
 	}{result1}
 }
 
-func (fake *FakeWorker) NameReturnsOnCall(i int, result1 string) {
-	fake.NameStub = nil
-	if fake.nameReturnsOnCall == nil {
-		fake.nameReturnsOnCall = make(map[int]struct {
-			result1 string
-		})
-	}
-	fake.nameReturnsOnCall[i] = struct {
-		result1 string
-	}{result1}
-}
-
 func (fake *FakeWorker) Address() *string {
 	fake.addressMutex.Lock()
-	ret, specificReturn := fake.addressReturnsOnCall[len(fake.addressArgsForCall)]
 	fake.addressArgsForCall = append(fake.addressArgsForCall, struct{}{})
 	fake.recordInvocation("Address", []interface{}{})
 	fake.addressMutex.Unlock()
 	if fake.AddressStub != nil {
 		return fake.AddressStub()
 	}
-	if specificReturn {
-		return ret.result1
-	}
 	return fake.addressReturns.result1
 }
 
@@ -1180,30 +779,14 @@
 	}{result1}
 }
 
-func (fake *FakeWorker) AddressReturnsOnCall(i int, result1 *string) {
-	fake.AddressStub = nil
-	if fake.addressReturnsOnCall == nil {
-		fake.addressReturnsOnCall = make(map[int]struct {
-			result1 *string
-		})
-	}
-	fake.addressReturnsOnCall[i] = struct {
-		result1 *string
-	}{result1}
-}
-
 func (fake *FakeWorker) ResourceTypes() []atc.WorkerResourceType {
 	fake.resourceTypesMutex.Lock()
-	ret, specificReturn := fake.resourceTypesReturnsOnCall[len(fake.resourceTypesArgsForCall)]
 	fake.resourceTypesArgsForCall = append(fake.resourceTypesArgsForCall, struct{}{})
 	fake.recordInvocation("ResourceTypes", []interface{}{})
 	fake.resourceTypesMutex.Unlock()
 	if fake.ResourceTypesStub != nil {
 		return fake.ResourceTypesStub()
 	}
-	if specificReturn {
-		return ret.result1
-	}
 	return fake.resourceTypesReturns.result1
 }
 
@@ -1220,30 +803,14 @@
 	}{result1}
 }
 
-func (fake *FakeWorker) ResourceTypesReturnsOnCall(i int, result1 []atc.WorkerResourceType) {
-	fake.ResourceTypesStub = nil
-	if fake.resourceTypesReturnsOnCall == nil {
-		fake.resourceTypesReturnsOnCall = make(map[int]struct {
-			result1 []atc.WorkerResourceType
-		})
-	}
-	fake.resourceTypesReturnsOnCall[i] = struct {
-		result1 []atc.WorkerResourceType
-	}{result1}
-}
-
 func (fake *FakeWorker) Tags() atc.Tags {
 	fake.tagsMutex.Lock()
-	ret, specificReturn := fake.tagsReturnsOnCall[len(fake.tagsArgsForCall)]
 	fake.tagsArgsForCall = append(fake.tagsArgsForCall, struct{}{})
 	fake.recordInvocation("Tags", []interface{}{})
 	fake.tagsMutex.Unlock()
 	if fake.TagsStub != nil {
 		return fake.TagsStub()
 	}
-	if specificReturn {
-		return ret.result1
-	}
 	return fake.tagsReturns.result1
 }
 
@@ -1260,30 +827,14 @@
 	}{result1}
 }
 
-func (fake *FakeWorker) TagsReturnsOnCall(i int, result1 atc.Tags) {
-	fake.TagsStub = nil
-	if fake.tagsReturnsOnCall == nil {
-		fake.tagsReturnsOnCall = make(map[int]struct {
-			result1 atc.Tags
-		})
-	}
-	fake.tagsReturnsOnCall[i] = struct {
-		result1 atc.Tags
-	}{result1}
-}
-
 func (fake *FakeWorker) Uptime() time.Duration {
 	fake.uptimeMutex.Lock()
-	ret, specificReturn := fake.uptimeReturnsOnCall[len(fake.uptimeArgsForCall)]
 	fake.uptimeArgsForCall = append(fake.uptimeArgsForCall, struct{}{})
 	fake.recordInvocation("Uptime", []interface{}{})
 	fake.uptimeMutex.Unlock()
 	if fake.UptimeStub != nil {
 		return fake.UptimeStub()
 	}
-	if specificReturn {
-		return ret.result1
-	}
 	return fake.uptimeReturns.result1
 }
 
@@ -1300,30 +851,14 @@
 	}{result1}
 }
 
-func (fake *FakeWorker) UptimeReturnsOnCall(i int, result1 time.Duration) {
-	fake.UptimeStub = nil
-	if fake.uptimeReturnsOnCall == nil {
-		fake.uptimeReturnsOnCall = make(map[int]struct {
-			result1 time.Duration
-		})
-	}
-	fake.uptimeReturnsOnCall[i] = struct {
-		result1 time.Duration
-	}{result1}
-}
-
 func (fake *FakeWorker) IsOwnedByTeam() bool {
 	fake.isOwnedByTeamMutex.Lock()
-	ret, specificReturn := fake.isOwnedByTeamReturnsOnCall[len(fake.isOwnedByTeamArgsForCall)]
 	fake.isOwnedByTeamArgsForCall = append(fake.isOwnedByTeamArgsForCall, struct{}{})
 	fake.recordInvocation("IsOwnedByTeam", []interface{}{})
 	fake.isOwnedByTeamMutex.Unlock()
 	if fake.IsOwnedByTeamStub != nil {
 		return fake.IsOwnedByTeamStub()
 	}
-	if specificReturn {
-		return ret.result1
-	}
 	return fake.isOwnedByTeamReturns.result1
 }
 
@@ -1336,18 +871,6 @@
 func (fake *FakeWorker) IsOwnedByTeamReturns(result1 bool) {
 	fake.IsOwnedByTeamStub = nil
 	fake.isOwnedByTeamReturns = struct {
-		result1 bool
-	}{result1}
-}
-
-func (fake *FakeWorker) IsOwnedByTeamReturnsOnCall(i int, result1 bool) {
-	fake.IsOwnedByTeamStub = nil
-	if fake.isOwnedByTeamReturnsOnCall == nil {
-		fake.isOwnedByTeamReturnsOnCall = make(map[int]struct {
-			result1 bool
-		})
-	}
-	fake.isOwnedByTeamReturnsOnCall[i] = struct {
 		result1 bool
 	}{result1}
 }
